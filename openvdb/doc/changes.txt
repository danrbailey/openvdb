--- conflicted
+++ resolved
@@ -107,14 +107,11 @@
   @b ScalarGridTypes, @b Vec3GridTypes, @b AllGridTypes, etc.
 - VDB Vector Merge SOP now copies metadata from the representative
   scalar grid.
-<<<<<<< HEAD
+- Added a @b houdini_utils::OpPolicy::getFirstName() method to allow
+  derived OpPolicy classes to provide their own first name scheme.
 - Added a @b houdini_utils::OpFactory::setASWF() method to mark SOPs as
   being maintained by the ASWF and consolidate some duplicate help
   text. Help cards now also mention the ASWF.
-=======
-- Added a @b houdini_utils::OpPolicy::getFirstName() method to allow
-  derived OpPolicy classes to provide their own first name scheme.
->>>>>>> 3979d099
 
 @par
 Python:
