# Copyright Contributors to the OpenVDB Project
# SPDX-License-Identifier: MPL-2.0
#
#[=======================================================================[

  CMake Configuration for OpenVDB Unit Tests

#]=======================================================================]

cmake_minimum_required(VERSION 3.15)
project(OpenVDBUnitTests LANGUAGES CXX)

include(GNUInstallDirs)

set(OPENVDB_TESTS "" CACHE STRING [=[
  An optional list of unit tests to build. If not provided, all unit tests will be built.
  Tests should be listed without the Test prefix or the .cc suffix, for example the string
  \"Activate;NodeManager\" would build just the TestActivate.cc and TestNodeManager.cc
  unit tests.]=])

##########################################################################

message(STATUS "----------------------------------------------------")
message(STATUS "----------- Configuring OpenVDBUnitTests -----------")
message(STATUS "----------------------------------------------------")

##########################################################################

# Collect lib dependencies

if(NOT OPENVDB_BUILD_CORE)
  # @note  Could also use the openvdb_je target here, but we just opt to
  # handle the value of CONCURRENT_MALLOC outside of this branching for
  # both cases
  set(OPENVDB_LIB OpenVDB::openvdb)
else()
  set(OPENVDB_LIB openvdb)
endif()

find_package(GTest ${MINIMUM_GOOGLETEST_VERSION} REQUIRED)

set(OPENVDB_TEST_DEPENDENT_LIBS
  ${OPENVDB_LIB}
  GTest::GTest
  GTest::Main
)

if(CONCURRENT_MALLOC STREQUAL "Jemalloc")
  find_package(Jemalloc REQUIRED)
  list(APPEND OPENVDB_TEST_DEPENDENT_LIBS Jemalloc::jemalloc)
elseif(CONCURRENT_MALLOC STREQUAL "Tbbmalloc")
  find_package(TBB ${MINIMUM_TBB_VERSION} REQUIRED COMPONENTS tbbmalloc)
  list(APPEND OPENVDB_TEST_DEPENDENT_LIBS TBB::tbbmalloc)
endif()

##########################################################################

##### VDB unit tests

set(UNITTEST_SOURCE_FILES
  main.cc
)

if(OPENVDB_TESTS)
  foreach(test ${OPENVDB_TESTS})
    file(GLOB UNITTEST_GLOB CONFIGURE_DEPENDS Test${test}*.cc)
    list(APPEND UNITTEST_SOURCE_FILES
      ${UNITTEST_GLOB}
    )
  endforeach()
else()
  list(APPEND UNITTEST_SOURCE_FILES
    TestActivate.cc
    TestAttributeArray.cc
    TestAttributeArrayString.cc
    TestAttributeGroup.cc
    TestAttributeSet.cc
    TestBBox.cc
    TestClip.cc
    TestConjGradient.cc
    TestCoord.cc
    TestCount.cc
    TestCpt.cc
    TestCurl.cc
    TestDelayedLoadMetadata.cc
    TestDense.cc
    TestDenseSparseTools.cc
    TestDiagnostics.cc
    TestDivergence.cc
    TestDoubleMetadata.cc
    TestExceptions.cc
    TestFastSweeping.cc
    TestFile.cc
    TestFilter.cc
    TestFindActiveValues.cc
    TestFloatMetadata.cc
    TestGradient.cc
    TestGrid.cc
    TestGridBbox.cc
    TestGridDescriptor.cc
    TestGridIO.cc
    TestGridTransformer.cc
    TestIndexFilter.cc
    TestIndexIterator.cc
    TestInit.cc
    TestInt32Metadata.cc
    TestInt64Metadata.cc
    TestInternalOrigin.cc
    TestLaplacian.cc
    TestLeaf.cc
    TestLeafBool.cc
    TestLeafIO.cc
    TestLeafManager.cc
    TestLeafMask.cc
    TestLeafOrigin.cc
    TestLevelSetRayIntersector.cc
    TestLevelSetUtil.cc
    TestLinearInterp.cc
    TestMaps.cc
    TestMat4Metadata.cc
    TestMath.cc
    TestMeanCurvature.cc
    TestMerge.cc
    TestMeshToVolume.cc
    TestMetadata.cc
    TestMetadataIO.cc
    TestMetaMap.cc
    TestMorphology.cc
    TestMultiResGrid.cc
    TestName.cc
    TestNodeIterator.cc
    TestNodeManager.cc
    TestNodeMask.cc
    TestNodeVisitor.cc
    TestParticleAtlas.cc
    TestParticlesToLevelSet.cc
    TestPointAdvect.cc
    TestPointAttribute.cc
    TestPointConversion.cc
    TestPointCount.cc
    TestPointDataLeaf.cc
    TestPointDelete.cc
    TestPointGroup.cc
    TestPointIndexGrid.cc
    TestPointInstantiate.cc
    TestPointMask.cc
    TestPointMove.cc
    TestPointPartitioner.cc
<<<<<<< HEAD
    TestPointRasterize.cc
=======
    TestPointRasterizeSDF.cc
    TestPointRasterizeTrilinear.cc
>>>>>>> 48dcb9e8
    TestPointSample.cc
    TestPointScatter.cc
    TestPointStatistics.cc
    TestPointsToMask.cc
    TestPoissonSolver.cc
    TestPotentialFlow.cc
    TestPrePostAPI.cc
    TestQuadraticInterp.cc
    TestQuantizedUnitVec.cc
    TestQuat.cc
    TestRay.cc
    TestStats.cc
    TestStream.cc
    TestStreamCompression.cc
    TestStringMetadata.cc
    TestTools.cc
    TestTopologyToLevelSet.cc
    TestTransform.cc
    TestTree.cc
    TestTreeCombine.cc
    TestTreeGetSetValues.cc
    TestTreeIterators.cc
    TestTreeVisitor.cc
    TestTypes.cc
    TestUtil.cc
    TestValueAccessor.cc
    TestVec2Metadata.cc
    TestVec3Metadata.cc
    TestVolumeRayIntersector.cc
    TestVolumeToMesh.cc
    TestVolumeToSpheres.cc
  )
endif()

add_executable(vdb_test ${UNITTEST_SOURCE_FILES})

# Blosc and ZLib are hidden dependencies for the core library
# (not exposed in headers), so we need to manually link them in
# here to provide header access for the relevant unit tests

if(USE_BLOSC OR OpenVDB_USES_BLOSC)
  find_package(Blosc ${MINIMUM_BLOSC_VERSION} REQUIRED)
  list(APPEND OPENVDB_TEST_DEPENDENT_LIBS Blosc::blosc)
endif()

if(USE_BLOSC OR OpenVDB_USES_BLOSC OR USE_ZLIB OR OpenVDB_USES_ZLIB)
  if(USE_STATIC_DEPENDENCIES)
    set(_ZLIB_ORIG_CMAKE_FIND_LIBRARY_SUFFIXES ${CMAKE_FIND_LIBRARY_SUFFIXES})
    if(MSVC)
      set(CMAKE_FIND_LIBRARY_SUFFIXES ".lib")
    else()
      set(CMAKE_FIND_LIBRARY_SUFFIXES ".a")
    endif()
  endif()
  find_package(ZLIB ${MINIMUM_ZLIB_VERSION} REQUIRED)
  if(USE_STATIC_DEPENDENCIES)
    set(CMAKE_FIND_LIBRARY_SUFFIXES ${_ZLIB_ORIG_CMAKE_FIND_LIBRARY_SUFFIXES})
    unset(_ZLIB_ORIG_CMAKE_FIND_LIBRARY_SUFFIXES)
  endif()
  list(APPEND OPENVDB_CORE_DEPENDENT_LIBS ZLIB::ZLIB)
endif()

target_link_libraries(vdb_test ${OPENVDB_TEST_DEPENDENT_LIBS})
add_test(NAME vdb_unit_test COMMAND $<TARGET_FILE:vdb_test> -v)

# For the undefined behaviour sanitizer, add the suppression file and
# additional options

get_filename_component(PATH_TO_PROJECT_ROOT ${CMAKE_CURRENT_LIST_DIR} DIRECTORY)
get_filename_component(PATH_TO_PROJECT_ROOT ${PATH_TO_PROJECT_ROOT} DIRECTORY)
get_filename_component(PATH_TO_PROJECT_ROOT ${PATH_TO_PROJECT_ROOT} DIRECTORY)
set(UBSAN_SUPRESSION_FILE ${PATH_TO_PROJECT_ROOT}/cmake/scripts/ubsan.supp)

set_tests_properties(vdb_unit_test PROPERTIES
    ENVIRONMENT
      "$<$<CONFIG:UBSAN>:UBSAN_OPTIONS=halt_on_error=1 report_error_type=1 suppressions=${UBSAN_SUPRESSION_FILE}>")
<|MERGE_RESOLUTION|>--- conflicted
+++ resolved
@@ -146,12 +146,9 @@
     TestPointMask.cc
     TestPointMove.cc
     TestPointPartitioner.cc
-<<<<<<< HEAD
-    TestPointRasterize.cc
-=======
+    TestPointRasterizeFrustum.cc
     TestPointRasterizeSDF.cc
     TestPointRasterizeTrilinear.cc
->>>>>>> 48dcb9e8
     TestPointSample.cc
     TestPointScatter.cc
     TestPointStatistics.cc
