// Copyright Contributors to the OpenVDB Project
// SPDX-License-Identifier: MPL-2.0

/// @author Dan Bailey, Nick Avramoussis
///
/// @file points/PointConversion.h
///
/// @brief  Convert points and attributes to and from VDB Point Data grids.

#ifndef OPENVDB_POINTS_POINT_CONVERSION_HAS_BEEN_INCLUDED
#define OPENVDB_POINTS_POINT_CONVERSION_HAS_BEEN_INCLUDED

#include <openvdb/math/Transform.h>

#include <openvdb/tools/PointIndexGrid.h>
#include <openvdb/tools/PointsToMask.h>
#include <openvdb/util/NullInterrupter.h>

#include "AttributeArrayString.h"
#include "AttributeSet.h"
#include "IndexFilter.h"
#include "PointAttribute.h"
#include "PointDataGrid.h"
#include "PointGroup.h"

#include <tbb/parallel_reduce.h>

#include <type_traits>

namespace openvdb {
OPENVDB_USE_VERSION_NAMESPACE
namespace OPENVDB_VERSION_NAME {
namespace points {


/// @brief  Localises points with position into a @c PointDataGrid into two stages:
///         allocation of the leaf attribute data and population of the positions.
///
/// @param  pointIndexGrid  a PointIndexGrid into the points.
/// @param  positions       list of world space point positions.
/// @param  xform           world to index space transform.
/// @param  positionDefaultValue metadata default position value
///
/// @note   The position data must be supplied in a Point-Partitioner compatible
///         data structure. A convenience PointAttributeVector class is offered.
///
/// @note   The position data is populated separately to perform world space to
///         voxel space conversion and apply quantisation.
///
/// @note   A @c PointIndexGrid to the points must be supplied to perform this
///         operation. Typically this is built implicitly by the PointDataGrid constructor.

template<
    typename CompressionT,
    typename PointDataGridT,
    typename PositionArrayT,
    typename PointIndexGridT>
inline typename PointDataGridT::Ptr
createPointDataGrid(const PointIndexGridT& pointIndexGrid,
                    const PositionArrayT& positions,
                    const math::Transform& xform,
                    const Metadata* positionDefaultValue = nullptr);


/// @brief  Convenience method to create a @c PointDataGrid from a std::vector of
///         point positions.
///
/// @param  positions     list of world space point positions.
/// @param  xform         world to index space transform.
/// @param  positionDefaultValue metadata default position value
///
/// @note   This method implicitly wraps the std::vector for a Point-Partitioner compatible
///         data structure and creates the required @c PointIndexGrid to the points.

template <typename CompressionT, typename PointDataGridT, typename ValueT>
inline typename PointDataGridT::Ptr
createPointDataGrid(const std::vector<ValueT>& positions,
                    const math::Transform& xform,
                    const Metadata* positionDefaultValue = nullptr);


/// @brief  Stores point attribute data in an existing @c PointDataGrid attribute.
///
/// @param  tree            the PointDataGrid to be populated.
/// @param  pointIndexTree  a PointIndexTree into the points.
/// @param  attributeName   the name of the VDB Points attribute to be populated.
/// @param  data            a wrapper to the attribute data.
/// @param  stride          the stride of the attribute
/// @param  insertMetadata  true if strings are to be automatically inserted as metadata.
///
/// @note   A @c PointIndexGrid to the points must be supplied to perform this
///         operation. This is required to ensure the same point index ordering.
template <typename PointDataTreeT, typename PointIndexTreeT, typename PointArrayT>
inline void
populateAttribute(  PointDataTreeT& tree,
                    const PointIndexTreeT& pointIndexTree,
                    const openvdb::Name& attributeName,
                    const PointArrayT& data,
                    const Index stride = 1,
                    const bool insertMetadata = true);

/// @brief Convert the position attribute from a Point Data Grid
///
/// @param positionAttribute    the position attribute to be populated.
/// @param grid                 the PointDataGrid to be converted.
/// @param pointOffsets         a vector of cumulative point offsets for each leaf
/// @param startOffset          a value to shift all the point offsets by
/// @param filter               an index filter
/// @param inCoreOnly           true if out-of-core leaf nodes are to be ignored
///

template <typename PositionAttribute, typename PointDataGridT, typename FilterT = NullFilter>
inline void
convertPointDataGridPosition(   PositionAttribute& positionAttribute,
                                const PointDataGridT& grid,
                                const std::vector<Index64>& pointOffsets,
                                const Index64 startOffset,
                                const FilterT& filter = NullFilter(),
                                const bool inCoreOnly = false);


/// @brief Convert the attribute from a PointDataGrid
///
/// @param attribute            the attribute to be populated.
/// @param tree                 the PointDataTree to be converted.
/// @param pointOffsets         a vector of cumulative point offsets for each leaf.
/// @param startOffset          a value to shift all the point offsets by
/// @param arrayIndex           the index in the Descriptor of the array to be converted.
/// @param stride               the stride of the attribute
/// @param filter               an index filter
/// @param inCoreOnly           true if out-of-core leaf nodes are to be ignored
template <typename TypedAttribute, typename PointDataTreeT, typename FilterT = NullFilter>
inline void
convertPointDataGridAttribute(  TypedAttribute& attribute,
                                const PointDataTreeT& tree,
                                const std::vector<Index64>& pointOffsets,
                                const Index64 startOffset,
                                const unsigned arrayIndex,
                                const Index stride = 1,
                                const FilterT& filter = NullFilter(),
                                const bool inCoreOnly = false);


/// @brief Convert the group from a PointDataGrid
///
/// @param group                the group to be populated.
/// @param tree                 the PointDataTree to be converted.
/// @param pointOffsets         a vector of cumulative point offsets for each leaf
/// @param startOffset          a value to shift all the point offsets by
/// @param index                the group index to be converted.
/// @param filter               an index filter
/// @param inCoreOnly           true if out-of-core leaf nodes are to be ignored
///

template <typename Group, typename PointDataTreeT, typename FilterT = NullFilter>
inline void
convertPointDataGridGroup(  Group& group,
                            const PointDataTreeT& tree,
                            const std::vector<Index64>& pointOffsets,
                            const Index64 startOffset,
                            const AttributeSet::Descriptor::GroupIndex index,
                            const FilterT& filter = NullFilter(),
                            const bool inCoreOnly = false);

/// @ brief Given a container of world space positions and a target points per voxel,
/// compute a uniform voxel size that would best represent the storage of the points in a grid.
/// This voxel size is typically used for conversion of the points into a PointDataGrid.
///
/// @param positions        array of world space positions
/// @param pointsPerVoxel   the target number of points per voxel, must be positive and non-zero
/// @param transform        voxel size will be computed using this optional transform if provided
/// @param decimalPlaces    for readability, truncate voxel size to this number of decimals
/// @param interrupter      an optional interrupter
///
/// @note if none or one point provided in positions, the default voxel size of 0.1 will be returned
///
template<typename PositionWrapper, typename InterrupterT = openvdb::util::NullInterrupter>
inline float
computeVoxelSize(  const PositionWrapper& positions,
                   const uint32_t pointsPerVoxel,
                   const math::Mat4d transform = math::Mat4d::identity(),
                   const Index decimalPlaces = 5,
                   InterrupterT* const interrupter = nullptr);


////////////////////////////////////////


/// @brief Point-partitioner compatible STL vector attribute wrapper for convenience
template<typename ValueType>
class PointAttributeVector {
public:
    using PosType = ValueType;
    using value_type= ValueType;

    PointAttributeVector(const std::vector<value_type>& data,
                         const Index stride = 1)
        : mData(data)
        , mStride(stride) { }

    size_t size() const { return mData.size(); }
    void getPos(size_t n, ValueType& xyz) const { xyz = mData[n]; }
    void get(ValueType& value, size_t n) const { value = mData[n]; }
    void get(ValueType& value, size_t n, openvdb::Index m) const { value = mData[n * mStride + m]; }

private:
    const std::vector<value_type>& mData;
    const Index mStride;
}; // PointAttributeVector


////////////////////////////////////////


namespace point_conversion_internal {


// ConversionTraits to create the relevant Attribute Handles from a LeafNode
template <typename T> struct ConversionTraits
{
    using Handle = AttributeHandle<T, UnknownCodec>;
    using WriteHandle = AttributeWriteHandle<T, UnknownCodec>;
    static T zero() { return zeroVal<T>(); }
    template <typename LeafT>
    static typename Handle::Ptr handleFromLeaf(LeafT& leaf, Index index) {
        const AttributeArray& array = leaf.constAttributeArray(index);
        return Handle::create(array);
    }
    template <typename LeafT>
    static typename WriteHandle::Ptr writeHandleFromLeaf(LeafT& leaf, Index index) {
        AttributeArray& array = leaf.attributeArray(index);
        return WriteHandle::create(array);
    }
}; // ConversionTraits
template <> struct ConversionTraits<openvdb::Name>
{
    using Handle = StringAttributeHandle;
    using WriteHandle = StringAttributeWriteHandle;
    static openvdb::Name zero() { return ""; }
    template <typename LeafT>
    static typename Handle::Ptr handleFromLeaf(LeafT& leaf, Index index) {
        const AttributeArray& array = leaf.constAttributeArray(index);
        const AttributeSet::Descriptor& descriptor = leaf.attributeSet().descriptor();
        return Handle::create(array, descriptor.getMetadata());
    }
    template <typename LeafT>
    static typename WriteHandle::Ptr writeHandleFromLeaf(LeafT& leaf, Index index) {
        AttributeArray& array = leaf.attributeArray(index);
        const AttributeSet::Descriptor& descriptor = leaf.attributeSet().descriptor();
        return WriteHandle::create(array, descriptor.getMetadata());
    }
}; // ConversionTraits<openvdb::Name>

template<   typename PointDataTreeType,
            typename PointIndexTreeType,
            typename AttributeListType>
struct PopulateAttributeOp {

    using LeafManagerT          = typename tree::LeafManager<PointDataTreeType>;
    using LeafRangeT            = typename LeafManagerT::LeafRange;
    using PointIndexLeafNode    = typename PointIndexTreeType::LeafNodeType;
    using IndexArray            = typename PointIndexLeafNode::IndexArray;
    using ValueType             = typename AttributeListType::value_type;
    using HandleT               = typename ConversionTraits<ValueType>::WriteHandle;

    PopulateAttributeOp(const PointIndexTreeType& pointIndexTree,
                        const AttributeListType& data,
                        const size_t index,
                        const Index stride = 1)
        : mPointIndexTree(pointIndexTree)
        , mData(data)
        , mIndex(index)
        , mStride(stride) { }

    void operator()(const typename LeafManagerT::LeafRange& range) const {

        for (auto leaf = range.begin(); leaf; ++leaf) {

            // obtain the PointIndexLeafNode (using the origin of the current leaf)

            const PointIndexLeafNode* pointIndexLeaf =
                mPointIndexTree.probeConstLeaf(leaf->origin());

            if (!pointIndexLeaf)    continue;

            typename HandleT::Ptr attributeWriteHandle =
                ConversionTraits<ValueType>::writeHandleFromLeaf(*leaf, static_cast<Index>(mIndex));

            Index64 index = 0;

            const IndexArray& indices = pointIndexLeaf->indices();

            for (const Index64 leafIndex: indices)
            {
                ValueType value;
                for (Index i = 0; i < mStride; i++) {
                    mData.get(value, leafIndex, i);
                    attributeWriteHandle->set(static_cast<Index>(index), i, value);
                }
                index++;
            }

            // attempt to compact the array

            attributeWriteHandle->compact();
        }
    }

    //////////

    const PointIndexTreeType&   mPointIndexTree;
    const AttributeListType&    mData;
    const size_t                mIndex;
    const Index                 mStride;
};

template<typename PointDataTreeType, typename Attribute, typename FilterT>
struct ConvertPointDataGridPositionOp {

    using LeafNode      = typename PointDataTreeType::LeafNodeType;
    using ValueType     = typename Attribute::ValueType;
    using HandleT       = typename Attribute::Handle;
    using SourceHandleT = AttributeHandle<ValueType>;
    using LeafManagerT  = typename tree::LeafManager<const PointDataTreeType>;
    using LeafRangeT    = typename LeafManagerT::LeafRange;

    ConvertPointDataGridPositionOp( Attribute& attribute,
                                    const std::vector<Index64>& pointOffsets,
                                    const Index64 startOffset,
                                    const math::Transform& transform,
                                    const size_t index,
                                    const FilterT& filter,
                                    const bool inCoreOnly)
        : mAttribute(attribute)
        , mPointOffsets(pointOffsets)
        , mStartOffset(startOffset)
        , mTransform(transform)
        , mIndex(index)
        , mFilter(filter)
        , mInCoreOnly(inCoreOnly)
    {
        // only accept Vec3f as ValueType
        static_assert(VecTraits<ValueType>::Size == 3 &&
                      std::is_floating_point<typename ValueType::ValueType>::value,
                      "ValueType is not Vec3f");
    }

    template <typename IterT>
    void convert(IterT& iter, HandleT& targetHandle,
        SourceHandleT& sourceHandle, Index64& offset) const
    {
        for (; iter; ++iter) {
            const Vec3d xyz = iter.getCoord().asVec3d();
            const Vec3d pos = sourceHandle.get(*iter);
            targetHandle.set(static_cast<Index>(offset++), /*stride=*/0,
                mTransform.indexToWorld(pos + xyz));
        }
    }

    void operator()(const LeafRangeT& range) const
    {
        HandleT pHandle(mAttribute);

        for (auto leaf = range.begin(); leaf; ++leaf) {

            assert(leaf.pos() < mPointOffsets.size());

            if (mInCoreOnly && leaf->buffer().isOutOfCore())    continue;

            Index64 offset = mStartOffset;

            if (leaf.pos() > 0) offset += mPointOffsets[leaf.pos() - 1];

            auto handle = SourceHandleT::create(leaf->constAttributeArray(mIndex));

            if (mFilter.state() == index::ALL) {
                auto iter = leaf->beginIndexOn();
                convert(iter, pHandle, *handle, offset);
            }
            else {
                auto iter = leaf->beginIndexOn(mFilter);
                convert(iter, pHandle, *handle, offset);
            }
        }
    }

    //////////

    Attribute&                              mAttribute;
    const std::vector<Index64>&             mPointOffsets;
    const Index64                           mStartOffset;
    const math::Transform&                  mTransform;
    const size_t                            mIndex;
    const FilterT&                          mFilter;
    const bool                              mInCoreOnly;
}; // ConvertPointDataGridPositionOp


template<typename PointDataTreeType, typename Attribute, typename FilterT>
struct ConvertPointDataGridAttributeOp {

    using LeafNode      = typename PointDataTreeType::LeafNodeType;
    using ValueType     = typename Attribute::ValueType;
    using HandleT       = typename Attribute::Handle;
    using SourceHandleT = typename ConversionTraits<ValueType>::Handle;
    using LeafManagerT  = typename tree::LeafManager<const PointDataTreeType>;
    using LeafRangeT    = typename LeafManagerT::LeafRange;

    ConvertPointDataGridAttributeOp(Attribute& attribute,
                                    const std::vector<Index64>& pointOffsets,
                                    const Index64 startOffset,
                                    const size_t index,
                                    const Index stride,
                                    const FilterT& filter,
                                    const bool inCoreOnly)
        : mAttribute(attribute)
        , mPointOffsets(pointOffsets)
        , mStartOffset(startOffset)
        , mIndex(index)
        , mStride(stride)
        , mFilter(filter)
        , mInCoreOnly(inCoreOnly) { }

    template <typename IterT>
    void convert(IterT& iter, HandleT& targetHandle,
        SourceHandleT& sourceHandle, Index64& offset) const
    {
        if (sourceHandle.isUniform()) {
            const ValueType uniformValue(sourceHandle.get(0));
            for (; iter; ++iter) {
                for (Index i = 0; i < mStride; i++) {
                    targetHandle.set(static_cast<Index>(offset), i, uniformValue);
                }
                offset++;
            }
        }
        else {
            for (; iter; ++iter) {
                for (Index i = 0; i < mStride; i++) {
                    targetHandle.set(static_cast<Index>(offset), i,
                        sourceHandle.get(*iter, /*stride=*/i));
                }
                offset++;
            }
        }
    }

    void operator()(const LeafRangeT& range) const
    {
        HandleT pHandle(mAttribute);

        for (auto leaf = range.begin(); leaf; ++leaf) {

            assert(leaf.pos() < mPointOffsets.size());

            if (mInCoreOnly && leaf->buffer().isOutOfCore())    continue;

            Index64 offset = mStartOffset;

            if (leaf.pos() > 0) offset += mPointOffsets[leaf.pos() - 1];

            typename SourceHandleT::Ptr handle = ConversionTraits<ValueType>::handleFromLeaf(
                *leaf, static_cast<Index>(mIndex));

            if (mFilter.state() == index::ALL) {
                auto iter = leaf->beginIndexOn();
                convert(iter, pHandle, *handle, offset);
            } else {
                auto iter = leaf->beginIndexOn(mFilter);
                convert(iter, pHandle, *handle, offset);
            }
        }
    }

    //////////

    Attribute&                              mAttribute;
    const std::vector<Index64>&             mPointOffsets;
    const Index64                           mStartOffset;
    const size_t                            mIndex;
    const Index                             mStride;
    const FilterT&                          mFilter;
    const bool                              mInCoreOnly;
}; // ConvertPointDataGridAttributeOp

template<typename PointDataTreeType, typename Group, typename FilterT>
struct ConvertPointDataGridGroupOp {

    using LeafNode      = typename PointDataTreeType::LeafNodeType;
    using GroupIndex    = AttributeSet::Descriptor::GroupIndex;
    using LeafManagerT  = typename tree::LeafManager<const PointDataTreeType>;
    using LeafRangeT    = typename LeafManagerT::LeafRange;

    ConvertPointDataGridGroupOp(Group& group,
                                const std::vector<Index64>& pointOffsets,
                                const Index64 startOffset,
                                const AttributeSet::Descriptor::GroupIndex index,
                                const FilterT& filter,
                                const bool inCoreOnly)
        : mGroup(group)
        , mPointOffsets(pointOffsets)
        , mStartOffset(startOffset)
        , mIndex(index)
        , mFilter(filter)
        , mInCoreOnly(inCoreOnly) { }

    template <typename IterT>
    void convert(IterT& iter, const GroupAttributeArray& groupArray, Index64& offset) const
    {
        const auto bitmask = static_cast<GroupType>(1 << mIndex.second);

        if (groupArray.isUniform()) {
            if (groupArray.get(0) & bitmask) {
                for (; iter; ++iter) {
                    mGroup.setOffsetOn(static_cast<Index>(offset));
                    offset++;
                }
            }
        }
        else {
            for (; iter; ++iter) {
                if (groupArray.get(*iter) & bitmask) {
                    mGroup.setOffsetOn(static_cast<Index>(offset));
                }
                offset++;
            }
        }
    }

    void operator()(const LeafRangeT& range) const
    {
        for (auto leaf = range.begin(); leaf; ++leaf) {

            assert(leaf.pos() < mPointOffsets.size());

            if (mInCoreOnly && leaf->buffer().isOutOfCore())    continue;

            Index64 offset = mStartOffset;

            if (leaf.pos() > 0)     offset += mPointOffsets[leaf.pos() - 1];

            const AttributeArray& array = leaf->constAttributeArray(mIndex.first);
            assert(isGroup(array));
            const GroupAttributeArray& groupArray = GroupAttributeArray::cast(array);

            if (mFilter.state() == index::ALL) {
                auto iter = leaf->beginIndexOn();
                convert(iter, groupArray, offset);
            }
            else {
                auto iter = leaf->beginIndexOn(mFilter);
                convert(iter, groupArray, offset);
            }
        }
    }

    //////////

    Group&                                  mGroup;
    const std::vector<Index64>&             mPointOffsets;
    const Index64                           mStartOffset;
    const GroupIndex                        mIndex;
    const FilterT&                          mFilter;
    const bool                              mInCoreOnly;
}; // ConvertPointDataGridGroupOp

template<typename PositionArrayT>
struct CalculatePositionBounds
{
    CalculatePositionBounds(const PositionArrayT& positions,
                            const math::Mat4d& inverse)
        : mPositions(positions)
        , mInverseMat(inverse)
        , mMin(std::numeric_limits<Real>::max())
        , mMax(-std::numeric_limits<Real>::max()) {}

    CalculatePositionBounds(const CalculatePositionBounds& other, tbb::split)
        : mPositions(other.mPositions)
        , mInverseMat(other.mInverseMat)
        , mMin(std::numeric_limits<Real>::max())
        , mMax(-std::numeric_limits<Real>::max()) {}

    void operator()(const tbb::blocked_range<size_t>& range) {
        Vec3R pos;
        for (size_t n = range.begin(), N = range.end(); n != N; ++n) {
            mPositions.getPos(n, pos);
            pos = mInverseMat.transform(pos);
            mMin = math::minComponent(mMin, pos);
            mMax = math::maxComponent(mMax, pos);
        }
    }

    void join(const CalculatePositionBounds& other) {
        mMin = math::minComponent(mMin, other.mMin);
        mMax = math::maxComponent(mMax, other.mMax);
    }

    BBoxd getBoundingBox() const {
        return BBoxd(mMin, mMax);
    }

private:
    const PositionArrayT& mPositions;
    const math::Mat4d&    mInverseMat;
    Vec3R mMin, mMax;
};

} // namespace point_conversion_internal


////////////////////////////////////////


template<typename CompressionT, typename PointDataGridT, typename PositionArrayT, typename PointIndexGridT>
inline typename PointDataGridT::Ptr
createPointDataGrid(const PointIndexGridT& pointIndexGrid,
                    const PositionArrayT& positions,
                    const math::Transform& xform,
                    const Metadata* positionDefaultValue)
{
    using PointDataTreeT        = typename PointDataGridT::TreeType;
    using LeafT                 = typename PointDataTree::LeafNodeType;
    using PointIndexLeafT       = typename PointIndexGridT::TreeType::LeafNodeType;
    using PointIndexT           = typename PointIndexLeafT::ValueType;
    using LeafManagerT          = typename tree::LeafManager<PointDataTreeT>;
    using PositionAttributeT    = TypedAttributeArray<Vec3f, CompressionT>;

    const NamePair positionType = PositionAttributeT::attributeType();

    // construct the Tree using a topology copy of the PointIndexGrid

    const auto& pointIndexTree = pointIndexGrid.tree();
    typename PointDataTreeT::Ptr treePtr(new PointDataTreeT(pointIndexTree));

    // create attribute descriptor from position type

    auto descriptor = AttributeSet::Descriptor::create(positionType);

    // add default value for position if provided

    if (positionDefaultValue)   descriptor->setDefaultValue("P", *positionDefaultValue);

    // retrieve position index

    const size_t positionIndex = descriptor->find("P");
    assert(positionIndex != AttributeSet::INVALID_POS);

    // acquire registry lock to avoid locking when appending attributes in parallel

    AttributeArray::ScopedRegistryLock lock;

    // populate position attribute

    LeafManagerT leafManager(*treePtr);
    leafManager.foreach(
        [&](LeafT& leaf, size_t /*idx*/) {

            // obtain the PointIndexLeafNode (using the origin of the current leaf)

            const auto* pointIndexLeaf = pointIndexTree.probeConstLeaf(leaf.origin());
            assert(pointIndexLeaf);

            // initialise the attribute storage

            Index pointCount(static_cast<Index>(pointIndexLeaf->indices().size()));
            leaf.initializeAttributes(descriptor, pointCount, &lock);

            // create write handle for position

            auto attributeWriteHandle = AttributeWriteHandle<Vec3f, CompressionT>::create(
                leaf.attributeArray(positionIndex));

            Index index = 0;

            const PointIndexT
                *begin = static_cast<PointIndexT*>(nullptr),
                *end = static_cast<PointIndexT*>(nullptr);

            // iterator over every active voxel in the point index leaf

            for (auto iter = pointIndexLeaf->cbeginValueOn(); iter; ++iter) {

                // find the voxel center

                const Coord& ijk = iter.getCoord();
                const Vec3d& positionCellCenter(ijk.asVec3d());

                // obtain pointers for this voxel from begin to end in the indices array

                pointIndexLeaf->getIndices(ijk, begin, end);

                while (begin < end) {

                    typename PositionArrayT::value_type positionWorldSpace;
                    positions.getPos(*begin, positionWorldSpace);

                    // compute the index-space position and then subtract the voxel center

                    const Vec3d positionIndexSpace = xform.worldToIndex(positionWorldSpace);
                    const Vec3f positionVoxelSpace(positionIndexSpace - positionCellCenter);

                    attributeWriteHandle->set(index++, positionVoxelSpace);

                    ++begin;
                }
            }
        },
    /*threaded=*/true);

    auto grid = PointDataGridT::create(treePtr);
    grid->setTransform(xform.copy());
    return grid;
}


////////////////////////////////////////


template <typename CompressionT, typename PointDataGridT, typename ValueT>
inline typename PointDataGridT::Ptr
createPointDataGrid(const std::vector<ValueT>& positions,
                    const math::Transform& xform,
                    const Metadata* positionDefaultValue)
{
    const PointAttributeVector<ValueT> pointList(positions);

    tools::PointIndexGrid::Ptr pointIndexGrid =
        tools::createPointIndexGrid<tools::PointIndexGrid>(pointList, xform);
    return createPointDataGrid<CompressionT, PointDataGridT>(
        *pointIndexGrid, pointList, xform, positionDefaultValue);
}


////////////////////////////////////////


template <typename PointDataTreeT, typename PointIndexTreeT, typename PointArrayT>
inline void
populateAttribute(PointDataTreeT& tree, const PointIndexTreeT& pointIndexTree,
    const openvdb::Name& attributeName, const PointArrayT& data, const Index stride,
    const bool insertMetadata)
{
    using point_conversion_internal::PopulateAttributeOp;
    using ValueType = typename PointArrayT::value_type;

    auto iter = tree.cbeginLeaf();

    if (!iter)  return;

    const size_t index = iter->attributeSet().find(attributeName);

    if (index == AttributeSet::INVALID_POS) {
        OPENVDB_THROW(KeyError, "Attribute not found to populate - " << attributeName << ".");
    }

    if (insertMetadata) {
        point_attribute_internal::MetadataStorage<PointDataTreeT, ValueType>::add(tree, data);
    }

    // populate attribute

    typename tree::LeafManager<PointDataTreeT> leafManager(tree);

    PopulateAttributeOp<PointDataTreeT,
                        PointIndexTreeT,
                        PointArrayT> populate(pointIndexTree, data, index, stride);
    tbb::parallel_for(leafManager.leafRange(), populate);
}


////////////////////////////////////////


template <typename PositionAttribute, typename PointDataGridT, typename FilterT>
inline void
convertPointDataGridPosition(   PositionAttribute& positionAttribute,
                                const PointDataGridT& grid,
                                const std::vector<Index64>& pointOffsets,
                                const Index64 startOffset,
                                const FilterT& filter,
                                const bool inCoreOnly)
{
    using TreeType      = typename PointDataGridT::TreeType;
    using LeafManagerT  = typename tree::LeafManager<const TreeType>;

    using point_conversion_internal::ConvertPointDataGridPositionOp;

    const TreeType& tree = grid.tree();
    auto iter = tree.cbeginLeaf();

    if (!iter)  return;

    const size_t positionIndex = iter->attributeSet().find("P");

    positionAttribute.expand();
    LeafManagerT leafManager(tree);
    ConvertPointDataGridPositionOp<TreeType, PositionAttribute, FilterT> convert(
                    positionAttribute, pointOffsets, startOffset, grid.transform(), positionIndex,
                    filter, inCoreOnly);
    tbb::parallel_for(leafManager.leafRange(), convert);
    positionAttribute.compact();
}


////////////////////////////////////////


template <typename TypedAttribute, typename PointDataTreeT, typename FilterT>
inline void
convertPointDataGridAttribute(  TypedAttribute& attribute,
                                const PointDataTreeT& tree,
                                const std::vector<Index64>& pointOffsets,
                                const Index64 startOffset,
                                const unsigned arrayIndex,
                                const Index stride,
                                const FilterT& filter,
                                const bool inCoreOnly)
{
    using LeafManagerT = typename tree::LeafManager<const PointDataTreeT>;

    using point_conversion_internal::ConvertPointDataGridAttributeOp;

    auto iter = tree.cbeginLeaf();

    if (!iter)  return;

    attribute.expand();
    LeafManagerT leafManager(tree);
    ConvertPointDataGridAttributeOp<PointDataTreeT, TypedAttribute, FilterT> convert(
                        attribute, pointOffsets, startOffset, arrayIndex, stride,
                        filter, inCoreOnly);
        tbb::parallel_for(leafManager.leafRange(), convert);
    attribute.compact();
}


////////////////////////////////////////


template <typename Group, typename PointDataTreeT, typename FilterT>
inline void
convertPointDataGridGroup(  Group& group,
                            const PointDataTreeT& tree,
                            const std::vector<Index64>& pointOffsets,
                            const Index64 startOffset,
                            const AttributeSet::Descriptor::GroupIndex index,
                            const FilterT& filter,
                            const bool inCoreOnly)
{
    using LeafManagerT= typename tree::LeafManager<const PointDataTreeT>;

    using point_conversion_internal::ConvertPointDataGridGroupOp;

    auto iter = tree.cbeginLeaf();
    if (!iter)  return;

    LeafManagerT leafManager(tree);
    ConvertPointDataGridGroupOp<PointDataTree, Group, FilterT> convert(
                    group, pointOffsets, startOffset, index,
                    filter, inCoreOnly);
    tbb::parallel_for(leafManager.leafRange(), convert);

    // must call this after modifying point groups in parallel

    group.finalize();
}

template<typename PositionWrapper, typename InterrupterT>
inline float
computeVoxelSize(  const PositionWrapper& positions,
                   const uint32_t pointsPerVoxel,
                   const math::Mat4d transform,
                   const Index decimalPlaces,
                   InterrupterT* const interrupter)
{
    using namespace point_conversion_internal;

    struct Local {

        static bool voxelSizeFromVolume(const double volume,
                                        const size_t estimatedVoxelCount,
                                        float& voxelSize)
        {
            // dictated by the math::ScaleMap limit
            static const double minimumVoxelVolume(3e-15);
            static const double maximumVoxelVolume(std::numeric_limits<float>::max());

            double voxelVolume = volume / static_cast<double>(estimatedVoxelCount);
            bool valid = true;

            if (voxelVolume < minimumVoxelVolume) {
                voxelVolume = minimumVoxelVolume;
                valid = false;
            }
            else if (voxelVolume > maximumVoxelVolume) {
                voxelVolume = maximumVoxelVolume;
                valid = false;
            }

            voxelSize = static_cast<float>(math::Pow(voxelVolume, 1.0/3.0));
            return valid;
        }

        static float truncate(const float voxelSize, Index decPlaces)
        {
            float truncatedVoxelSize = voxelSize;

            // attempt to truncate from decPlaces -> 11
            for (int i = decPlaces; i < 11; i++) {
                truncatedVoxelSize = static_cast<float>(math::Truncate(double(voxelSize), i));
                if (truncatedVoxelSize != 0.0f)     break;
            }

            return truncatedVoxelSize;
        }
    };

    if (pointsPerVoxel == 0) OPENVDB_THROW(ValueError, "Points per voxel cannot be zero.");

    // constructed with the default voxel size as specified by openvdb interface values

    float voxelSize(0.1f);

    const size_t numPoints = positions.size();

    // return the default voxel size if we have zero or only 1 point

    if (numPoints <= 1) return voxelSize;

    size_t targetVoxelCount(numPoints / size_t(pointsPerVoxel));
    if (targetVoxelCount == 0)   targetVoxelCount++;

    // calculate the world space, transform-oriented bounding box

    math::Mat4d inverseTransform = transform.inverse();
    inverseTransform = math::unit(inverseTransform);

    tbb::blocked_range<size_t> range(0, numPoints);
    CalculatePositionBounds<PositionWrapper> calculateBounds(positions, inverseTransform);
    tbb::parallel_reduce(range, calculateBounds);

    BBoxd bbox = calculateBounds.getBoundingBox();

    // return default size if points are coincident

    if (bbox.min() == bbox.max())  return voxelSize;

    double volume = bbox.volume();

    // handle points that are collinear or coplanar by expanding the volume

    if (math::isApproxZero(volume)) {
        Vec3d extents = bbox.extents().sorted().reversed();
        if (math::isApproxZero(extents[1])) {
            // colinear (maxExtent^3)
            volume = extents[0]*extents[0]*extents[0];
        }
        else {
            // coplanar (maxExtent*nextMaxExtent^2)
            volume = extents[0]*extents[1]*extents[1];
        }
    }

    double previousVolume = volume;

    if (!Local::voxelSizeFromVolume(volume, targetVoxelCount, voxelSize)) {
        OPENVDB_LOG_DEBUG("Out of range, clamping voxel size.");
        return voxelSize;
    }

    size_t previousVoxelCount(0);
    size_t voxelCount(1);

    if (interrupter) interrupter->start("Computing voxel size");

    while (voxelCount > previousVoxelCount)
    {
        math::Transform::Ptr newTransform;

        if (!math::isIdentity(transform))
        {
            // if using a custom transform, pre-scale by coefficients
            // which define the new voxel size

            math::Mat4d matrix(transform);
            matrix.preScale(Vec3d(voxelSize) / math::getScale(matrix));
            newTransform = math::Transform::createLinearTransform(matrix);
        }
        else
        {
            newTransform = math::Transform::createLinearTransform(voxelSize);
        }

        // create a mask grid of the points from the calculated voxel size
        // this is the same function call as tools::createPointMask() which has
        // been duplicated to provide an interrupter

        MaskGrid::Ptr mask = createGrid<MaskGrid>(false);
        mask->setTransform(newTransform);
        tools::PointsToMask<MaskGrid, InterrupterT> pointMaskOp(*mask, interrupter);
        pointMaskOp.addPoints(positions);

        if (interrupter && util::wasInterrupted(interrupter)) break;

        previousVoxelCount = voxelCount;
        voxelCount = mask->activeVoxelCount();
        volume = math::Pow3(voxelSize) * static_cast<float>(voxelCount);

        // stop if no change in the volume or the volume has increased

        if (volume >= previousVolume) break;
        previousVolume = volume;

        const float previousVoxelSize = voxelSize;

        // compute the new voxel size and if invalid return the previous value

        if (!Local::voxelSizeFromVolume(volume, targetVoxelCount, voxelSize)) {
            voxelSize = previousVoxelSize;
            break;
        }

        // halt convergence if the voxel size has decreased by less
        // than 10% in this iteration

        if (voxelSize / previousVoxelSize > 0.9f) break;
    }

    if (interrupter) interrupter->end();

    // truncate the voxel size for readability and return the value

    return Local::truncate(voxelSize, decimalPlaces);
}


////////////////////////////////////////


<<<<<<< HEAD
// deprecated functions


template <typename PositionAttribute, typename PointDataGridT>
OPENVDB_DEPRECATED
inline void
convertPointDataGridPosition(   PositionAttribute& positionAttribute,
                                const PointDataGridT& grid,
                                const std::vector<Index64>& pointOffsets,
                                const Index64 startOffset,
                                const std::vector<Name>& includeGroups,
                                const std::vector<Name>& excludeGroups,
                                const bool inCoreOnly = false)
{
    auto leaf = grid.tree().cbeginLeaf();
    if (!leaf)  return;
    MultiGroupFilter filter(includeGroups, excludeGroups, leaf->attributeSet());
    convertPointDataGridPosition(positionAttribute, grid, pointOffsets, startOffset,
        filter, inCoreOnly);
}


template <typename TypedAttribute, typename PointDataTreeT>
OPENVDB_DEPRECATED
inline void
convertPointDataGridAttribute(  TypedAttribute& attribute,
                                const PointDataTreeT& tree,
                                const std::vector<Index64>& pointOffsets,
                                const Index64 startOffset,
                                const unsigned arrayIndex,
                                const Index stride,
                                const std::vector<Name>& includeGroups,
                                const std::vector<Name>& excludeGroups,
                                const bool inCoreOnly = false)
{
    auto leaf = tree.cbeginLeaf();
    if (!leaf)  return;
    MultiGroupFilter filter(includeGroups, excludeGroups, leaf->attributeSet());
    convertPointDataGridAttribute(attribute, tree, pointOffsets, startOffset,
        arrayIndex, stride, filter, inCoreOnly);
}


template <typename Group, typename PointDataTreeT>
OPENVDB_DEPRECATED
inline void
convertPointDataGridGroup(  Group& group,
                            const PointDataTreeT& tree,
                            const std::vector<Index64>& pointOffsets,
                            const Index64 startOffset,
                            const AttributeSet::Descriptor::GroupIndex index,
                            const std::vector<Name>& includeGroups,
                            const std::vector<Name>& excludeGroups,
                            const bool inCoreOnly = false)
{
    auto leaf = tree.cbeginLeaf();
    if (!leaf)  return;
    MultiGroupFilter filter(includeGroups, excludeGroups, leaf->attributeSet());
    convertPointDataGridGroup(group, tree, pointOffsets, startOffset,
        index, filter, inCoreOnly);
}


template<
    typename CompressionT,
    typename PointDataGridT,
    typename PositionArrayT,
    typename PointIndexGridT>
OPENVDB_DEPRECATED
inline typename PointDataGridT::Ptr
createPointDataGrid(const PointIndexGridT& pointIndexGrid,
                    const PositionArrayT& positions,
                    const math::Transform& xform,
                    Metadata::Ptr positionDefaultValue)
{
    return createPointDataGrid<CompressionT, PointDataGridT>(
        pointIndexGrid, positions, xform, positionDefaultValue.get());
}


template <typename CompressionT, typename PointDataGridT, typename ValueT>
OPENVDB_DEPRECATED
inline typename PointDataGridT::Ptr
createPointDataGrid(const std::vector<ValueT>& positions,
                    const math::Transform& xform,
                    Metadata::Ptr positionDefaultValue)
{
    return createPointDataGrid<CompressionT, PointDataGridT>(
        positions, xform, positionDefaultValue.get());
}


=======
>>>>>>> 96a35e19
} // namespace points
} // namespace OPENVDB_VERSION_NAME
} // namespace openvdb

#endif // OPENVDB_POINTS_POINT_CONVERSION_HAS_BEEN_INCLUDED<|MERGE_RESOLUTION|>--- conflicted
+++ resolved
@@ -1037,69 +1037,7 @@
 ////////////////////////////////////////
 
 
-<<<<<<< HEAD
 // deprecated functions
-
-
-template <typename PositionAttribute, typename PointDataGridT>
-OPENVDB_DEPRECATED
-inline void
-convertPointDataGridPosition(   PositionAttribute& positionAttribute,
-                                const PointDataGridT& grid,
-                                const std::vector<Index64>& pointOffsets,
-                                const Index64 startOffset,
-                                const std::vector<Name>& includeGroups,
-                                const std::vector<Name>& excludeGroups,
-                                const bool inCoreOnly = false)
-{
-    auto leaf = grid.tree().cbeginLeaf();
-    if (!leaf)  return;
-    MultiGroupFilter filter(includeGroups, excludeGroups, leaf->attributeSet());
-    convertPointDataGridPosition(positionAttribute, grid, pointOffsets, startOffset,
-        filter, inCoreOnly);
-}
-
-
-template <typename TypedAttribute, typename PointDataTreeT>
-OPENVDB_DEPRECATED
-inline void
-convertPointDataGridAttribute(  TypedAttribute& attribute,
-                                const PointDataTreeT& tree,
-                                const std::vector<Index64>& pointOffsets,
-                                const Index64 startOffset,
-                                const unsigned arrayIndex,
-                                const Index stride,
-                                const std::vector<Name>& includeGroups,
-                                const std::vector<Name>& excludeGroups,
-                                const bool inCoreOnly = false)
-{
-    auto leaf = tree.cbeginLeaf();
-    if (!leaf)  return;
-    MultiGroupFilter filter(includeGroups, excludeGroups, leaf->attributeSet());
-    convertPointDataGridAttribute(attribute, tree, pointOffsets, startOffset,
-        arrayIndex, stride, filter, inCoreOnly);
-}
-
-
-template <typename Group, typename PointDataTreeT>
-OPENVDB_DEPRECATED
-inline void
-convertPointDataGridGroup(  Group& group,
-                            const PointDataTreeT& tree,
-                            const std::vector<Index64>& pointOffsets,
-                            const Index64 startOffset,
-                            const AttributeSet::Descriptor::GroupIndex index,
-                            const std::vector<Name>& includeGroups,
-                            const std::vector<Name>& excludeGroups,
-                            const bool inCoreOnly = false)
-{
-    auto leaf = tree.cbeginLeaf();
-    if (!leaf)  return;
-    MultiGroupFilter filter(includeGroups, excludeGroups, leaf->attributeSet());
-    convertPointDataGridGroup(group, tree, pointOffsets, startOffset,
-        index, filter, inCoreOnly);
-}
-
 
 template<
     typename CompressionT,
@@ -1130,8 +1068,9 @@
 }
 
 
-=======
->>>>>>> 96a35e19
+////////////////////////////////////////
+
+
 } // namespace points
 } // namespace OPENVDB_VERSION_NAME
 } // namespace openvdb
