--- conflicted
+++ resolved
@@ -18,10 +18,7 @@
 Sebastian Gaida
 Alessio Quaglino
 Benedikt Mersch
-<<<<<<< HEAD
 David Aguilar
-=======
 Brian Sharpe
 Kartik Shrivastava
-Michael Lackner
->>>>>>> 994ced17
+Michael Lackner