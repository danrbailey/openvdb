/**

@page changes Release Notes

@htmlonly <a name="v7_0_0_changes"></a>@endhtmlonly
@par
<B>Version 7.0.0</B> - <I>In development</I>

@par
<<<<<<< HEAD
New features:
- Added @vdblink{tree::Tree::nodeCount,Tree::nodeCount}, which counts
  the number and type of nodes in a tree very efficiently.
=======
<BLOCKQUOTE>
As of this release, a C++14 compiler is required and the oldest supported
Houdini version is 17.0.
</BLOCKQUOTE>
>>>>>>> 888520ab

@par
Improvements:
- The minimum ABI for OpenVDB is now always enforced through CMake
  separately from other minimum dependency version variables.
- Added support for CMake 3.12 compatible @c Xxx_ROOT variables.
- Replaced the CMake @c USE_SYSTEM_LIBRARY_PATHS option with
  @c DISABLE_CMAKE_SEARCH_PATHS and removed the hard coded list of
  @c SYSTEM_LIBRARY_PATHS in favor of using CMake's default search procedure.
  @c SYSTEM_LIBRARY_PATHS can still be used as a global list of paths for all
  dependency searches.
- Improvements to OpenVDB's CMake module setup order in regards to CMake
  policy, minimum version and project calls.

@par
Python:
- Removed the requirement of CMake&nbsp;3.14 for NumPy usage.
- Added support for Boost versions 1.65 and later when building
  the Python module with NumPy support through CMake.
- Improved CMake Python3 support.

@par
Houdini:
- Fixed a bug in the Points Convert SOP during conversion from
  Houdini geometry to OpenVDB Points, where point group information could
  end up corrupted or cause a crash with non-contiguous point offsets (mesh
  inputs).
- Threaded the population of point group memberships during conversion from
  Houdini geometry to OpenVDB Points


@htmlonly <a name="v6_2_1_changes"></a>@endhtmlonly
@par
<B>Version 6.2.1</B> - <I>September 30, 2019</I>

@par
Bug fixes:
- Fixed a crash that arose from an inadvertent ABI change of an I/O class
  with the 6.2.0 release.
  The crash occured when attempting to write out
  a point data grid using an I/O routine from a different version of
  OpenVDB than the one with which the grid was authored and when
  one of those OpenVDB versions was 6.2.0.


@htmlonly <a name="v6_2_0_changes"></a>@endhtmlonly
@par
<B>Version 6.2.0</B> - <I>September 18, 2019</I>

@par
New features:
- Added @vdblink{tools::FindActiveValues,FindActiveValues}, which counts
  the active values in a tree that intersect a given bounding box.
- Added @vdblink{io::DelayedLoadMetadata,DelayedLoadMetadata}, which stores
  mask offsets and compression sizes on write to accelerate delayed load
  reading.

@par
Improvements:
- @vdblink{tree::LeafNode::modifyValue(),LeafNode::modifyValue} and
  @vdblink{tree::LeafNode::modifyValueAndActiveState(),
  LeafNode::modifyValueAndActiveState} now modify voxel values
  in place for improved performance.
- Added @vdblink{math::isInfinite(),math::isInfinite} and
  @vdblink{math::isNan(),math::isNan} to resolve Visual&nbsp;Studio
  compatibility issues with integer types.
- Made minor performance improvements to moving and filtering VDB points.
- Improved performance related to a mutex contention when appending
  multiple @vdblink{points::AttributeArray,AttributeArray}<I></I>s
  in parallel through various point operations.
- Significantly improved the performance of
  @vdblink::tools::createLevelSetSphere() createLevelSetSphere@endlink
  using threading.
- Improved directory and file path lookups of some CMake commands in
  the root <TT>CMakeLists.txt</TT>.
  <I>[Reported&nbsp;by&nbsp;Daniel&nbsp;Elliott]</I>
- Improved CMake support for GLFW versions 3.1 and later.
- <TT>FindOpenVDB.cmake</TT> now correctly propagates @c CXX version
  requirements.
- Added CMake support for linking against Jemalloc and TBB&nbsp;malloc
  and enabled Jemalloc by default for Linux and non-Maya builds
  and TBB&nbsp;malloc for all other builds.
- Added a @c USE_COLORED_OUTPUT option to CMake to display compiler output
  in color.
- Added an @c OPENVDB_CODE_COVERAGE option to CMake.
- CMake now automatically detects and configures the CXX11 ABI requirement
  for Houdini builds.
- CMake now issues deprecation warnings for 2017 VFX Reference Platform
  version dependencies. In particular, C++11-only compilers are now
  deprecated; OpenVDB&nbsp;7.0 will require a C++14-compatible compiler.

@par
Bug fixes:
- Replaced @b std::vector with @b std::deque as the underlying container
  for @vdblink{util::PagedArray,PagedArray}, to address a rare crash
  when reading from multiple threads while writing from another thread.
- Fixed a bug that could cause an empty
  @vdblink{math::CoordBBox::volume(),CoordBBox} to report nonzero volume.
- Fixed a bug in
  @vdblink{tools::computeScalarPotential(),computeScalarPotential}
  that could produce a corrupt result due to invalid memory access.
  <I>[Reported&nbsp;by&nbsp;Edwin&nbsp;Braun]</I>
- Partially reverted the
  @vdblink{tools::ClosestSurfacePoint,ClosestSurfacePoint}
  tool&rsquo;s distance calculations to their pre-OpenVDB&nbsp;5.0 behavior
  to address a bug in the
  @vdblink{tools::fillWithSpheres(),fillWithSpheres} tool
  that caused generated spheres to sometimes extend outside the target volume.
- CMake now correctly sets rpaths for the unit test binary.
- Addressed a Valgrind warning by allocating the point attribute array
  @vdblink{points::AttributeArray::registerType,registry}
  using a Meyers singleton.
  <I>[Contributed&nbsp;by&nbsp;Autodesk]</I>

@par
ABI changes:
- ABI versions&nbsp;3 and older are now deprecated, and support for them will
  be removed in a future release.
  Until then, define the macro @c OPENVDB_USE_DEPRECATED_ABI (or set the
  CMake @c OPENVDB_USE_DEPRECATED_ABI option to @c ON) to suppress deprecation
  messages when compiling OpenVDB or dependent code.

@par
API changes:
- Changed @vdblink{points::RandomLeafFilter::LeafMap,RandomLeafFilter::LeafMap}
  from a @b std::map to a @b std::unordered_map.
- Removed the @b TableT template argument from
  @vdblink{util::PagedArray,PagedArray}.
  The table type is now hardcoded to @b std::deque.
- The minimum supported version of GLFW is now&nbsp;3.1.

@par
Python:
- CMake now always produces a <TT>.so</TT> for the Python module
  on Linux and Unix platforms.
- Fixed a compile-time error when building the Python module for Python&nbsp;3.
  <I>[Reported&nbsp;by&nbsp;yurivict]</I>

@par
Houdini:
- OpenVDB SOPs are now displayed in an ASWF sub-menu of the VDB tab menu.
- Added API documentation and examples.
- Added @hvdblink{GEOvdbApply,GEOvdbApply}, which invokes a functor
  on a VDB primitive if the resolved grid type is a member of
  a given type list.
- Fixed a regression in the Fill&nbsp;SOP that caused it to modify VDBs
  in the input detail.
- The Combine&nbsp;SOP no longer crashes in <B>Copy&nbsp;B</B> mode when the
  destination is not a&nbsp;VDB.
- Added an @hulink{OpFactory::addSpareData(),OpFactory::addSpareData} method
  and @hulink{addOperatorSpareData(),addOperatorSpareData} and
  @hulink{getOperatorSpareData(),getOperatorSpareData} functions
  to manage spare data associated with operator types.
- Added an @c opsparedata HScript command and @c hou.NodeType.spareData
  and @c hou.NodeType.spareDataDict methods to retrieve spare data
  associated with operator types.
- Added a <TT>pythonrc.py</TT> startup script to set the tab menu visibility
  of nodes and their native Houdini equivalents, based on an
  <TT>OPENVDB_OPHIDE_POLICY</TT> environment variable.
- Added an @hulink{OpFactory::setInvisible(),OpFactory::setInvisible} method
  to hide nodes from tab menus.
- Added an
  @hvdblink{OpenVDBOpFactory::setNativeName(),OpenVDBOpFactory::setNativeName}
  method to pair OpenVDB nodes with their native Houdini equivalents.
- Added an @hulink{OpPolicy::getTabSubMenuPath(),OpPolicy::getTabSubMenuPath}
  method to allow @b OpPolicy subclasses to provide their own tab sub-menu path.
- OpenVDB nodes now override @b OP_Operator::getVersion to return
  a version string of the form @c "vdb6.2.0 houdini18.0.222".


@htmlonly <a name="v6_1_0_changes"></a>@endhtmlonly
@par
<B>Version 6.1.0</B> - <I>May 8, 2019</I>

@par
<BLOCKQUOTE>
As of this release, the oldest supported Houdini version is&nbsp;16.5.
</BLOCKQUOTE>

@par
New features:
- Added new @vdblink::QuatTraits QuatTraits@endlink,
  @vdblink::MatTraits MatTraits@endlink and
  @vdblink::ValueTraits ValueTraits@endlink type traits to complement
  @vdblink::VecTraits VecTraits@endlink and added an
  @vdblink::IsSpecializationOf IsSpecializationOf@endlink
  helper metafunction.
- Added support for @vdblink::Vec4SMetadata Vec4s@endlink,
  @vdblink::Vec4DMetadata Vec4d@endlink
  and @vdblink::Vec4IMetadata Vec4i@endlink metadata.
- Added a generic @vdblink::TypeList TypeList@endlink class.
- Added @vdblink::GridBase::apply() GridBase::apply@endlink,
  which invokes a functor on a grid if the resolved grid type
  is a member of a given type list.
- Added @vdblink::util::printTime() printTime@endlink, which outputs
  nicely formatted time information.
- Added a @link std::hash<openvdb::math::Coord> std::hash<Coord>@endlink
  template specialization.
- Added @vdblink::math::CoordBBox::moveMin moveMin@endlink and
  @vdblink::math::CoordBBox::moveMax moveMax@endlink methods to
  @vdblink::math::CoordBBox CoordBBox@endlink.

@par
Improvements:
- @vdblink::util::CpuTimer CpuTimer@endlink now makes use of
  @vdblink::util::printTime() printTime@endlink for nicer output,
  and its API has been improved.
- Significantly improved the performance of point data grid string attribute
  generation.
- @vdblink::points::AttributeArray::copy() AttributeArray::copy@endlink
  and the
  @vdblink::points::AttributeArray::operator=() AttributeArray@endlink
  copy assignment operator are now thread-safe.
- The command-line tools (<TT>vdb_print</TT>, etc.) now include
  the library ABI version in their <TT>-version</TT> output.
- Further improved the responsiveness of the
  @link MeshToVolume.h mesh to volume@endlink converter to interrupt requests.
- The CMake build system has been significantly improved to support a
  wider range of build options and use cases.
  This includes better dependency handling and status reporting, find module
  installation for external use, more robust handling of different platform
  configurations and the introduction of dependency and build documentation.

@par
Bug fixes:
- Fixed a bug in the @link tools/Clip.h clip@endlink tool that caused
  some grid metadata to be discarded.
- Added a check to @vdblink::points::setGroup() points::setGroup@endlink
  to compare the maximum index of the provided
  @vdblink::tools::PointIndexTree PointIndexTree@endlink
  to the size of the membership vector.
- Fixed a race condition introduced in ABI&nbsp;6 when moving points
  in point data grids, due to non-const access to an
  @vdblink::points::AttributeArray AttributeArray@endlink
  triggering a copy-on-write.
- Fixed a bug that caused the @link MeshToVolume.h mesh to volume@endlink
  converter to consume unlimited memory when it encountered NaNs
  in vertex positions.
- Fixed a rounding error bug in
  @link PointConversion.h point conversion@endlink when using
  single-precision floating-point.
- Addressed some type conversion issues and other issues reported by
  GCC&nbsp;6.
- Fixed a crash in @vdblink::tools::extractActiveVoxelSegmentMasks()
  extractActiveVoxelSegmentMasks@endlink
  when the first leaf node had no active voxels.
  <I>[Reported&nbsp;by&nbsp;Rick&nbsp;Hankins]</I>
- Fixed a bug in @vdblink::tools::segmentActiveVoxels() segmentActiveVoxels@endlink
  and @vdblink::tools::segmentSDF() segmentSDF@endlink where inactive leaf
  nodes were only pruned when there was more than one segment.
- Fixed a crash in point moving when using group filters.
- Fixed a bug where the stride of existing attributes was being ignored during
  copy-construction of an @vdblink::points::AttributeSet AttributeSet@endlink.
- Fixed a bug that caused @vdblink::points::AttributeArray::operator==()
  AttributeArray@endlink equality operators to fail for attributes
  with non-constant strides.

@par
API changes:
- Moved the @vdblink::CopyConstness CopyConstness@endlink metafunction from
  @link tree/TreeIterator.h TreeIterator.h@endlink to @link Types.h@endlink.

@par
Houdini:
- The Points&nbsp;Convert SOP now reports NaN Positions as warnings when
  converting from Houdini Points to VDB Points.
- Fixed a bug where the Points&nbsp;Convert&nbsp;SOP was incorrectly ignoring
  point attributes with the same name as an existing point group.
- The Transform&nbsp;SOP now supports frustum transforms by applying the
  transformation to the internal affine map.
- Changed the labels (but not the opnames) of several SOPs to match
  the corresponding native Houdini SOPs.
  The new labels are Morph&nbsp;SDF, Project&nbsp;Non-Divergent,
  Rebuild&nbsp;SDF, Renormalize&nbsp;SDF, Reshape&nbsp;SDF,
  Segment&nbsp;by&nbsp;Connectivity, Smooth&nbsp;SDF,
  Topology&nbsp;to&nbsp;SDF, and Visualize&nbsp;Tree.
- Added an @b OpPolicy::getFirstName method to allow @b OpPolicy subclasses
  to provide their own first name scheme.
- Added an @b OpPolicy::getLabelName method to allow @b OpPolicy subclasses
  to provide their own label naming scheme for tab menus.
- Added type lists for sets of commonly used grid types, including
  @b ScalarGridTypes, @b Vec3GridTypes, @b AllGridTypes, etc.
- The Vector&nbsp;Merge SOP now copies metadata from the representative
  scalar grid.
- Deprecated @b SOP_NodeVDB::duplicateSourceStealable,
  @b houdini_utils::getNodeChain and @b houdini_utils::OP_EvalScope.

@par
Python:
- Added limited support for @ref secPtContents "point data grids",
  comprising I/O and metadata functionality for now.
- Added support for @vdblink::Mat4SMetadata Mat4s@endlink
  and @vdblink::Mat4DMetadata Mat4d@endlink metadata, in the form of nested
  Python lists (e.g., <TT>[[1,0,0,0], [0,1,0,0], [0,0,1,0], [0,0,0,1]]</TT>).


@htmlonly <a name="v6_0_0_changes"></a>@endhtmlonly
@par
<B>Version 6.0.0</B> - <I>December 18, 2018</I>

@par
<BLOCKQUOTE>
Some changes in this release (see @ref v6_0_0_ABI_changes "ABI changes" below)
alter the grid&nbsp;ABI so that it is incompatible with earlier versions of
the OpenVDB library, such as the ones built into Houdini up to and including
Houdini&nbsp;17.
To preserve ABI compatibility, when compiling OpenVDB or any dependent code
define the macro <TT>OPENVDB_ABI_VERSION_NUMBER=</TT><I>N</I>, where,
for example, <I>N</I> is 3 for Houdini&nbsp;15, 15.5 and&nbsp;16,
4 for Houdini&nbsp;16.5 and 5 for Houdini&nbsp;17.0.
</BLOCKQUOTE>

@par
New features:
- Added support to the
  @link ParticlesToLevelSet.h ParticlesToLevelSet@endlink tool
  for fast rasterization of particles into boolean mask grids.
- Added convenience functions
  @vdblink::tools::particlesToSdf() particlesToSdf@endlink,
  @vdblink::tools::particleTrailsToSdf() particleTrailsToSdf@endlink,
  @vdblink::tools::particlesToMask() particlesToMask@endlink
  and @vdblink::tools::particleTrailsToMask() particleTrailsToMask@endlink
  for common particle rasterization use cases.
- Added batch copying functions @vdblink::points::AttributeArray::copyValues()
  AttributeArray::copyValues@endlink and
  @vdblink::points::AttributeArray::copyValuesUnsafe()
  AttributeArray::copyValuesUnsafe@endlink that significantly outperform
  the older @vdblink::points::AttributeArray::set()
  AttributeArray::set@endlink method.

@par
Improvements:
- Improved the responsiveness of the
  @link MeshToVolume.h mesh to volume@endlink converter to interrupt requests.
- Attempts to use a partially deserialized
  @vdblink::points::AttributeArray AttributeArray@endlink now errors.
- Updated point deletion to use faster batch copying for ABI=6+.
- Methods relating to in-memory Blosc compression for
  @vdblink::points::AttributeArray::compress() AttributeArray@endlink
  now do nothing and have been marked deprecated resulting in memory savings
  for ABI=6+.

@par
Bug fixes:
- Fixed various signed/unsigned casting issues to resolve compiler warnings
  when moving points in point data grids.

@anchor v6_0_0_ABI_changes
@par
ABI changes:
- Added multiple new virtual functions to
  @vdblink::points::AttributeArray AttributeArray@endlink.
- Changed the order and size of member variables in
  @vdblink::points::AttributeArray AttributeArray@endlink
  and @vdblink::points::TypedAttributeArray TypedAttributeArray@endlink.

@par
API changes:
- Removed a number of methods that were deprecated in version&nbsp;5.0.0 or
  earlier.
- Removed the experimental @b ValueAccessor::newSetValue method.
- Deprecated @vdblink::points::AttributeArray::compress()
  AttributeArray@endlink methods relating to in-memory Blosc compression.

@par
Houdini:
- The Convert and To&nbsp;Polygons SOPs now correctly transfer vertex
  attributes when the output is a polygon soup.
- Added an option to the Visualize&nbsp;SOP to display leaf nodes as points.
- Renamed the Visualize&nbsp;SOP&rsquo;s <TT>leafmode</TT>,
  <TT>internalmode</TT>, <TT>tilemode</TT> and <TT>voxelmode</TT> parameters
  to <TT>leafstyle</TT>, <TT>internalstyle</TT>, etc. and converted them
  from ordinals to strings.
- Made various improvements to viewport rendering of point data grids.
- Added a <B>ParmFactory::setInvisible</B> method to allow parameters
  to be marked as hidden.  This is useful for multi-parms,
  whose child parameters cannot be made obsolete.
- Removed the option to use in-memory Blosc compression from the
  Points&nbsp;Convert&nbsp;SOP as this feature has now been deprecated.
- Made various small changes for Houdini&nbsp;17 compatibility.


@htmlonly <a name="v5_2_0_changes"></a>@endhtmlonly
@par
<B>Version 5.2.0</B> - <I>August 13, 2018</I>

@par
New features:
- Added @link points/PointAdvect.h tools@endlink to advect points
  stored in point data grids through velocity fields.
  <I>[Contributed&nbsp;by&nbsp;Dan&nbsp;Bailey]</I>
- For point data grids, voxel data can now be
  @vdblink::points::prefetch() prefetched@endlink independently of
  position or other attributes.
  <I>[Contributed&nbsp;by&nbsp;Dan&nbsp;Bailey]</I>
- Added @link points/PointSample.h tools@endlink to sample voxel values
  onto points stored in point data grids.
  <I>[Contributed&nbsp;by&nbsp;Double&nbsp;Negative]</I>

@par
Improvements:
- The @vdblink::tools::UniformPointScatter UniformPointScatter@endlink tool
  now generates points in &ldquo;points per volume&rdquo; mode even when
  the product of the density and the voxel volume is less than one,
  and the point count now varies continuously with the density.
- Added a minimum/maximum sphere count argument to the
  @vdblink::tools::fillWithSpheres() fillWithSpheres@endlink tool.
  (The previous version, now deprecated, supported only a maximum
  sphere count.)
- Added a method to the level set tracking tool to enable and disable
  @vdblink::tools::LevelSetTracker::setTrimming() trimming@endlink
  of voxels outside the narrow band.
  Previously, trimming was always enabled, which caused dense SDFs
  to be converted to narrow-band level sets.
- Added @b state methods to point data
  @link points/IndexFilter.h index filters@endlink to improve
  optimization opportunities.
  <I>[Contributed&nbsp;by&nbsp;Dan&nbsp;Bailey]</I>
- Added @vdblink::points::ActiveFilter active@endlink
  and @vdblink::points::InactiveFilter inactive@endlink value mask
  point data index filters.
  <I>[Contributed&nbsp;by&nbsp;Dan&nbsp;Bailey]</I>
- Replaced include/exclude group list parameters with filter functors
  in various point data functions.
  <I>[Contributed&nbsp;by&nbsp;Dan&nbsp;Bailey]</I>
- Refactored and simplified the
  @link points/PointCount.h point count@endlink API.
  <I>[Contributed&nbsp;by&nbsp;Dan&nbsp;Bailey]</I>
- Computing cumulative per-leaf point offsets is now parallelized.
  <I>[Contributed&nbsp;by&nbsp;Dan&nbsp;Bailey]</I>
- Made various small changes for Visual Studio&nbsp;2017 compatibility.
  <I>[Contributed by Edward&nbsp;Lam]</I>

@par
Bug fixes:
- Fixed a bug that could cause an infinite loop when iterating over
  an empty root node.
- Fixed namespace-related bugs in
  @vdblink::math::Tuple::isZero() Tuple::isZero@endlink
  and @vdblink::math::Mat::isZero() Mat::isZero@endlink that led to
  compile-time errors.
- Fixed type conversion bugs in the vector-to-vector <A HREF=
  "namespaceopenvdb_1_1v5__2_1_1math.html#rotation_v1_v2"><B>rotation</B></A>
  function that made it impossible for it to return a single-precision
  rotation matrix, and modified the function to accept @b Vec3 arguments
  of any value type.
- Fixed a bug in the @link MeshToVolume.h mesh to volume@endlink converter
  that made it uninterruptible in certain cases even though
  an interrupter was provided.
  <I>[Reported&nbsp;by&nbsp;Doug&nbsp;Epps]</I>

@par
Houdini:
- Added an option to the From&nbsp;Particles&nbsp;SOP to output an
  interior mask grid.
- Added options to the Metadata&nbsp;SOP to set the grid name
  and to propagate metadata to primitive attributes and vice-versa.
- Modified <A HREF=
  "http://www.sidefx.com/docs/hdk16.5/class_g_u___prim_v_d_b.html#af9274e93cc2d5d8d1f001aa7a286180a">
  <B>convertVolumesToVDBs</B></A> to set the output VDBs&rsquo; grid names
  to the names of the volume primitives.
- Added an option to the Offset&nbsp;Level&nbsp;Set,
  Renormalize&nbsp;Level&nbsp;Set, Smooth&nbsp;Level&nbsp;Set
  and Resize&nbsp;Narrow&nbsp;Band&nbsp;SOPs to enable and disable
  trimming of voxels outside the narrow band.
  Previously, trimming was always enabled, which caused dense SDFs
  to be converted to narrow-band level sets.
- Fixed a bug in the Resample&nbsp;SOP that prevented it from reading
  a reference VDB from the second input.
- Added an option to the Scatter&nbsp;SOP to scatter points only on
  an isosurface of a signed distance field.
- The Scatter&nbsp;SOP now generates points in Point&nbsp;Density mode
  even when the product of the density and the voxel volume is less than one,
  and the point count now varies continuously with the density.
- Added a minimum sphere count option to the To&nbsp;Spheres&nbsp;SOP.
- Added enable/disable toggles to the To&nbsp;Spheres&nbsp;SOP&rsquo;s
  minimum and maximum radius parameters and eliminated the world space
  radius parameters.
  The remaining minimum and maximum parameters, formerly the voxel space
  radii, are now used in both world unit and voxel unit modes.
- Added transform and rotation order options to the Transform&nbsp;SOP.
- Added support to the Advect&nbsp;Points&nbsp;SOP for advecting points
  stored in point data grids.
  <I>[Contributed&nbsp;by&nbsp;Dan&nbsp;Bailey]</I>
- Added support to the Sample&nbsp;Points&nbsp;SOP for sampling onto points
  stored in point data grids.
  <I>[Contributed&nbsp;by&nbsp;Double&nbsp;Negative]</I>


@htmlonly <a name="v5_1_0_changes"></a>@endhtmlonly
@par
<B>Version 5.1.0</B> - <I>April 10, 2018</I>

@par
New features:
- Added an option to
  @vdblink::points::deleteFromGroups() points::deleteFromGroups@endlink
  to delete the groups as well as the points.
  <I>[Contributed&nbsp;by&nbsp;Nick&nbsp;Avramoussis]</I>
- Added a @c header_test Makefile target that checks library header files
  for dependencies on missing or indirectly included headers.
  <I>[Contributed&nbsp;by&nbsp;Dan&nbsp;Bailey]</I>
- Added support for @vdblink::math::Mat3s Mat3s@endlink and
  @vdblink::math::Mat3d Mat3d@endlink point data
  @vdblink::points::TypedAttributeArray typed attributes@endlink.
  <I>[Contributed&nbsp;by&nbsp;Dan&nbsp;Bailey]</I>

@par
Improvements:
- Added per-test timings to <TT>vdb_test</TT> to help in identifying
  performance regressions.
- @vdblink::zeroVal zeroVal@endlink now returns a zero matrix instead of
  an identity matrix for @vdblink::math::Mat4s Mat4s@endlink
  and @vdblink::math::Mat4d Mat4d@endlink, and it is now also defined
  (and returns a zero matrix) for @vdblink::math::Mat3s Mat3s@endlink
  and @vdblink::math::Mat3d Mat3d@endlink.

@par
Python:
- Fixed a bug introduced in version&nbsp;3.2.0 that caused
  boolean and integer values added to a grid&rsquo;s metadata
  to be stored as floating-point values.

@par
Houdini:
- Added options to the Clip&nbsp;SOP to expand or shrink the clipping region
  and, when clipping to a camera frustum, to set the near and far
  clipping planes.
- Added output grid naming options to the Points&nbsp;Convert&nbsp;SOP.
- Added a Keep&nbsp;Original&nbsp;Geometry toggle to the
  Points&nbsp;Convert&nbsp;SOP and improved the efficiency of point unpacking.
  <I>[Contributed&nbsp;by&nbsp;Dan&nbsp;Bailey]</I>
- Added an option to the Points&nbsp;Delete&nbsp;SOP to delete point groups.
  <I>[Contributed&nbsp;by&nbsp;Nick&nbsp;Avramoussis]</I>
- Fixed a rare crash when extracting points from a point data primitive.
  <I>[Contributed by Jeff&nbsp;Lait]</I>
- Added a @b SOP_NodeVDB::evalStdString method that facilitates
  string parameter evaluation in expressions, e.g.,
  <TT>matchGroup(*gdp,&nbsp;evalStdString("group",&nbsp;time))</TT>.
- Removed the deprecated @b openvdb_houdini::validateGeometry function.
  Use @b convertGeometry instead.
- Added a @b SOP_NodeVDB::matchGroup overload that eliminates the need
  to @c const_cast the @b GU_Detail.
  <I>[Contributed by Jeff&nbsp;Lait]</I>
- Grid transforms are now more aggressively simplified, making it less likely
  to produce nonuniform voxels erroneously.
  <I>[Contributed by Jeff&nbsp;Lait]</I>
- Fixed a bug when copying and pasting a Create&nbsp;SOP that could cause
  the Voxel&nbsp;Size toggle to change state.
- Added a @b houdini_utils::OpFactory::setVerb method to register
  <A HREF="http://www.sidefx.com/docs/houdini/model/compile">
  compilable</A>&nbsp;SOPs.
- Made @b SOP_NodeVDB::cookMySop @c final (that is, non-overridable)
  to facilitate the implementation of compilable SOPs.
  Override @b SOP_NodeVDB::cookVDBSop instead.
  (In most cases, it suffices to rename @b cookMySop to @b cookVDBSop.)
- Renamed some parameters on the following SOPs to match the equivalent
  native Houdini nodes: Advect, Advect&nbsp;Points, Analysis, Combine, Filter,
  Fracture, From&nbsp;Particles, From&nbsp;Polygons, Morph&nbsp;Level&nbsp;Set,
  Occlusion&nbsp;Mask, Offset&nbsp;Level&nbsp;Set, Points&nbsp;Group, Resample,
  Resize&nbsp;Narrow&nbsp;Band, Smooth&nbsp;Level&nbsp;Set,
  Topology&nbsp;To&nbsp;Level&nbsp;Set, Vector&nbsp;Merge, and Visualize.
- Added @b SOP_VDBCacheOptions, a convenience base class for
  compilable&nbsp;SOPs.
  <I>[Contributed by Jeff&nbsp;Lait]</I>
- Converted most SOPs into compilable SOPs.


@htmlonly <a name="v5_0_0_changes"></a>@endhtmlonly
@par
<B>Version 5.0.0</B> - <I>November 6, 2017</I>

@par
<BLOCKQUOTE>
Some changes in this release (see @ref v5_0_0_ABI_changes "ABI changes" below)
alter the grid&nbsp;ABI so that it is incompatible with earlier versions of
the OpenVDB library, such as the ones built into Houdini up to and including
Houdini&nbsp;16.
To preserve ABI compatibility, when compiling OpenVDB or any dependent code
define the macro <TT>OPENVDB_ABI_VERSION_NUMBER=</TT><I>N</I>, where,
for example, <I>N</I> is 3 for Houdini&nbsp;15, 15.5 and&nbsp;16 and 4
for Houdini&nbsp;16.5.
</BLOCKQUOTE>

@par
New features:
- Added a @vdblink::getLibraryAbiVersionString()
  getLibraryAbiVersionString@endlink function, which returns a
  string such as <TT>"5.0.0abi3"</TT>.
- Added a @vdblink::WeakPtr weak pointer@endlink type alias for ABI
  compatibility.
- Metadata fields of unregistered types are no longer discarded after
  being read from a <TT>.vdb</TT> file, and although their values are not
  printable, they can be written back to disk.
- Added a @c DESTDIR_LIB_DIR Makefile variable for Linux multiarch support.
  <I>[Contributed&nbsp;by&nbsp;Mathieu&nbsp;Malaterre]</I>
- Added tools to create @link tools/PotentialFlow.h potential flow@endlink
  fields, as described in the 2017&nbsp;SIGGRAPH OpenVDB course.
  <I>[Contributed&nbsp;by&nbsp;Double&nbsp;Negative]</I>
- Added @link points/PointMask.h tools@endlink to create mask grids from
  point data grids and to compute
  @vdblink::points::pointCountGrid() point counts@endlink.
  <I>[Contributed&nbsp;by&nbsp;Dan&nbsp;Bailey]</I>
- Added @link points/PointScatter.h tools@endlink to scatter
  @ref secPtOverview "OpenVDB points" randomly throughout a volume.
  <I>[Contributed&nbsp;by&nbsp;Nick&nbsp;Avramoussis]</I>

@par
Improvements:
- Significantly improved the performance of point data grid
  @vdblink::points::MultiGroupFilter group filters@endlink.
  <I>[Contributed&nbsp;by&nbsp;Double&nbsp;Negative]</I>

@par
Bug fixes:
- Fixed bugs in the
  @vdblink::tools::ClosestSurfacePoint ClosestSurfacePoint@endlink tool&rsquo;s
  distance calculations that caused searches to produce incorrect results.
- Fixed a locking issue that affected multithreaded access to
  @vdblink::points::PointDataLeafNode PointDataLeafNode@endlink&zwj;s
  when delayed loading was in effect.
  <I>[Contributed&nbsp;by&nbsp;Dan&nbsp;Bailey]</I>

@anchor v5_0_0_ABI_changes
@par
ABI changes:
- Made @vdblink::tree::InternalNode InternalNode@endlink&rsquo;s destructor
  non-virtual.
- The @ref v4_0_2_delayed_load_fix "fix" for a delayed-loading race condition
  in the @vdblink::tree::LeafBuffer LeafBuffer@endlink class that was only
  partially rolled out in the previous release is now enabled on all platforms.
- Replaced a bit flag with an atomic integer in
  @vdblink::points::AttributeArray points::AttributeArray@endlink
  to address a threading issue during delayed loading.
  <I>[Contributed&nbsp;by&nbsp;Dan&nbsp;Bailey]</I>
- Deprecated the @c OPENVDB_2_ABI_COMPATIBLE and @c OPENVDB_3_ABI_COMPATIBLE
  macros in favor of a new @c OPENVDB_ABI_VERSION_NUMBER macro.
  The new macro defaults to the library major version number but can be
  set at compile time to an earlier version number to disable ABI changes
  since that version.
  (Older ABIs will not be supported indefinitely, however.)
  For example, compile OpenVDB and any dependent code with
  <TT>-DOPENVDB_ABI_VERSION_NUMBER=4</TT> to use the 4.x&nbsp;ABI.

@par
API changes:
- Replaced @b tools::ClosestSurfacePoint::initialize with
  @vdblink::tools::ClosestSurfacePoint::create()
  tools::ClosestSurfacePoint::create@endlink,
  which returns a newly-allocated and properly initialized object.
- Removed methods that were deprecated in version&nbsp;4.0.0 or earlier,
  including @b io::File::readGridPartial, @b points::initialize,
  @b points::uninitialize and @b util::PagedArray::pop_back.
- Deprecated @vdblink::IllegalValueException IllegalValueException@endlink
  in favor of @vdblink::ValueError ValueError@endlink.
- Changed the naming scheme for the
  @link OPENVDB_VERSION_NAME library namespace@endlink
  from <B>openvdb::v</B><I>X</I><B>_</B><I>Y</I><B>_</B><I>Z</I>
  to <B>openvdb::v</B><I>X</I><B>_</B><I>Y</I><B>abi</B><I>N</I>,
  where @e X, @e Y, @e Z and @e N are the major, minor, patch and ABI
  version numbers, respectively.
  The <B>abi</B><I>N</I> suffix is added only when the library is built
  using an older ABI version.

@par
Python:
- Reimplemented NumPy support for Boost&nbsp;1.65 compatibility.

@par
Houdini:
- Fixed bugs that caused the Ray&nbsp;SOP&rsquo;s closest surface point
  searches to produce incorrect results.
- Changed the @b VdbPrimCIterator::FilterFunc type from @b boost::function
  to @b std::function.
- Changed the @b houdini_utils::OpPolicyPtr type from @b boost:shared_ptr
  to @b std::shared_ptr.
- Debug-level log messages generated by OpenVDB are no longer forwarded
  to Houdini&rsquo;s error manager.
- Fixed a bug in the Read&nbsp;SOP that made it impossible to select among
  grids of the same name in a file.
- Added @b houdini_utils::ParmFactory::setAttrChoiceList, a convenience
  method for the creation of menus of attributes.
- Added a Potential&nbsp;Flow&nbsp;SOP.
  <I>[Contributed&nbsp;by&nbsp;Double&nbsp;Negative]</I>
- Added point data grid support to the Scatter&nbsp;SOP.
  <I>[Contributed&nbsp;by&nbsp;Nick&nbsp;Avramoussis]</I>
- Added mask and point count output options to the
  Points&nbsp;Convert&nbsp;SOP.
  <I>[Contributed&nbsp;by&nbsp;Dan&nbsp;Bailey]</I>


@htmlonly <a name="v4_0_2_changes"></a>@endhtmlonly
@par
<B>Version 4.0.2</B> - <I>July 28, 2017</I>
@par
New features:
- Added @vdblink::tools::compActiveLeafVoxels compActiveLeafVoxels@endlink,
  which composites active voxel values from a source tree into a destination
  tree.
  It is threaded and faster than existing tools that merge trees, however
  it operates only on leaf nodes.
- Added a <TT>vdb_test&nbsp;-f</TT> option that reads a list of tests
  to be run from a text file.
- Added functions for @link points/PointDelete.h deleting points@endlink
  from point data grids based on group membership.
  <I>[Contributed&nbsp;by&nbsp;Double&nbsp;Negative]</I>
- Enabled display of point data grids in <TT>vdb_view</TT>.
  <I>[Contributed&nbsp;by&nbsp;Nick&nbsp;Avramoussis]</I>
- Added a view mode indicator to <TT>vdb_view</TT>.
- Added @vdblink::math::Mat::isFinite() isFinite@endlink,
  @vdblink::math::Mat::isNan() isNan@endlink, and
  @vdblink::math::Mat::isZero() isZero@endlink methods to
  @vdblink::math::Mat math::Mat@endlink and added
  @vdblink::math::Tuple::isZero() isZero@endlink to
  @vdblink::math::Tuple math::Tuple@endlink.
- Added @vdblink::tools::interiorMask() tools::interiorMask@endlink,
  which constructs a boolean mask grid from the active voxels of an
  input grid or, if the input grid is a level set, from the interior
  voxels of the level set.
- Added @vdblink::math::CoordBBox::begin() begin@endlink
  and @vdblink::math::CoordBBox::end() end@endlink iterator methods
  (and related methods) to @vdblink::math::CoordBBox CoordBBox@endlink,
  so that it can be used in range-based <TT>for</TT>&nbsp;loops.
- The @link tools/Clip.h clip@endlink tool now accepts either a box,
  a mask grid or a camera frustum as the clipping region.
  The latter is new in this version.

@par
Improvements:
- Moved the @vdblink::math::Tuple::isFinite() isFinite@endlink,
  @vdblink::math::Tuple::isInfinite() isInfinite@endlink,
  and @vdblink::math::Tuple::isNan() isNan@endlink methods from
  @vdblink::math::Vec3 math::Vec3@endlink et&nbsp;al.
  to @vdblink::math::Tuple math::Tuple@endlink.

@par
Bug fixes:
- @anchor v4_0_2_delayed_load_fix
  Fixed a delayed-loading race condition that could result in crashes.
  <I>[Reported&nbsp;by&nbsp;Dan&nbsp;Bailey]</I>
  <BLOCKQUOTE>
  @b Note: To preserve ABI compatibility, this fix is currently enabled
  only on platforms for which the alignment of a
  <TT>tbb::atomic&lt;uint32_t&gt;</TT> is the same as for a @c uint32_t.
  On other platforms, warnings will be logged during OpenVDB initialization,
  and it is recommended to disable delayed loading in that case (for example,
  by defining the environment variable @c OPENVDB_DISABLE_DELAYED_LOAD).
  </BLOCKQUOTE>
- Fixed a delayed-loading memory leak in the
  @vdblink::points::PointDataLeafNode PointDataLeafNode@endlink.
  <I>[Contributed&nbsp;by&nbsp;Double&nbsp;Negative]</I>
- Changed the random number seeding mechanism for <TT>.vdb</TT> file UUIDs
  to avoid duplicate&nbsp;IDs.
  <I>[Reported&nbsp;by&nbsp;Jason&nbsp;Lefley]</I>
- Fixed an off-by-one bug in the
  @vdblink::tools::GridResampler resampler@endlink that produced grid patterns
  of missing interior voxels for scale factors greater than one.

@par
Houdini:
- As of Houdini&nbsp;16.0.549, @c houdini_utils::OpFactory can generate
  help cards for operators automatically.
  New @c OpFactory::setDocumentation and @c ParmFactory::setDocumentation
  methods allow one to add custom help text in
  <A HREF="http://www.sidefx.com/docs/houdini/help/format">wiki markup</A>
  format.
- Added help cards for all SOPs.  Houdini&nbsp;16.0.578 or later is required.
  <I>[Contributed&nbsp;by&nbsp;Dan&nbsp;Bailey&nbsp;and&nbsp;SideFX]</I>
- The Extended Operator Info window in Houdini&nbsp;16 now renders correctly
  for OpenVDB SOPs, instead of displaying a Python stack trace.
  <I>[Contributed&nbsp;by&nbsp;Dan&nbsp;Bailey]</I>
- Added a Points Delete SOP for deleting points from point data grids
  based on group membership.
  <I>[Contributed&nbsp;by&nbsp;Double&nbsp;Negative]</I>
- Added a Mantra VRAY procedural and a delayed load SHOP for rendering
  point data grids.
  Houdini&nbsp;16 is required.
  <I>[Contributed&nbsp;by&nbsp;Double&nbsp;Negative]</I>
- Replaced the Combine SOP&rsquo;s &ldquo;A/B&nbsp;Pairs&rdquo;
  and &ldquo;Flatten&rdquo; toggles with a menu of collation options
  that include flattening only <I>A</I>&nbsp;grids and flattening groups
  of <I>A</I>&nbsp;grids independently.
- Added a slider to the Remove Divergence SOP to set the error tolerance
  for the pressure solver.
- Added value type conversion options (for VDB output) to the Convert&nbsp;SOP.
- Added a Densify SOP that replaces active tiles with leaf voxels.
- Fixed a bug in the Rasterize Points&nbsp;SOP that capped density values
  to one instead of to the particles&rsquo; densities.
- The Convert and To&nbsp;Polygons SOPs now accept grids of any type
  as surface masks, not just level set or SDF grids.
- Added an option to the Clip&nbsp;SOP to clip to a camera frustum.


@htmlonly <a name="v4_0_1_changes"></a>@endhtmlonly
@par
<B>Version 4.0.1</B> - <I>March 8, 2017</I>
@par
New features:
- Added functions to util/logging.h to simplify configuration of the
  logging system (via command-line arguments, in particular).
- Added @vdblink::tree::LeafManager::activeLeafVoxelCount()
  LeafManager::activeLeafVoxelCount@endlink, a faster, threaded
  alternative to @vdblink::tree::Tree::activeLeafVoxelCount()
  Tree::activeLeafVoxelCount@endlink.
- Added a <TT>-shuffle</TT> option that causes <TT>vdb_test</TT>
  to run unit tests in random order, which can help to identify
  unintended dependencies between tests.
- Added @c vdb_lod, a command-line tool to generate volume mipmaps
  for level-of-detail effects.
- Added methods to compute the median value of
  @vdblink::tree::LeafNode::medianOn() active@endlink,
  @vdblink::tree::LeafNode::medianOff() inactive@endlink
  or @vdblink::tree::LeafNode::medianAll() all@endlink voxels in leaf nodes.

@par
Improvements:
- Added a @vdblink::Metadata::str() Metadata::str@endlink specialization
  for @vdblink::StringMetadata StringMetadata@endlink that eliminates
  the overhead of writing to a string stream.
- Made various minor improvements to @vdblink::util::PagedArray
  util::PagedArray@endlink.
- Added an @c install_lib build target to the Makefile.
  <I>[Contributed&nbsp;by&nbsp;Double&nbsp;Negative]</I>
- Added @subpage points "documentation" and Cookbook
  @ref openvdbPointsHelloWorld "examples" for OpenVDB&nbsp;Points.
  <I>[Contributed&nbsp;by&nbsp;Double&nbsp;Negative]</I>
- Registration of OpenVDB&nbsp;Points grid and attribute types is now
  handled in @vdblink::initialize() openvdb::initialize@endlink,
  and @vdblink::points::initialize() points::initialize@endlink
  and @vdblink::points::uninitialize() points::uninitialize@endlink
  are therefore deprecated.
- Extended multi-pass I/O to handle a variable number of passes per leaf node.
  <I>[Contributed&nbsp;by&nbsp;Double&nbsp;Negative]</I>
- Addressed a name conflict between macros in util/NodeMasks.h and symbols in
  the <A HREF="http://eigen.tuxfamily.org/index.php?title=Main_Page">Eigen</A>
  library.
  <I>[Reported&nbsp;by&nbsp;Trevor&nbsp;Thomson]</I>

@par
Bug fixes:
- The @vdblink::tools::fillWithSpheres() fillWithSpheres@endlink
  and @vdblink::tools::ClosestSurfacePoint ClosestSurfacePoint@endlink
  tools now correctly handle isosurfaces outside the input volume&rsquo;s
  narrow band.
- The @vdblink::tools::MultiResGrid MultiResGrid@endlink tool
  now supports all standard grid types, including
  @vdblink::BoolGrid BoolGrid@endlink and @vdblink::MaskGrid MaskGrid@endlink.
- @vdblink::tree::LeafNode::fill() LeafNode::fill@endlink now correctly clips
  the fill region to the node&rsquo;s bounding box.
- @vdblink::Grid::denseFill() Grid::denseFill@endlink no longer densifies
  all existing active tiles, and it now correctly handles both active
  and inactive fill values.
- Fixed a bug that caused @vdblink::tools::copyToDense()
  tools::copyToDense@endlink to only partially populate the output array
  when delayed loading was in effect.
  <I>[Reported&nbsp;by&nbsp;Stuart&nbsp;Levy]</I>
- Fixed an issue with duplicate registration of
  @link points/PointDataGrid.h PointDataGrid@endlink attribute types.
  <I>[Reported&nbsp;by&nbsp;SideFX]</I>
- Fixed an uninitialized memory bug in the
  @vdblink::tools::meshToVolume() mesh to volume@endlink converter.
  <I>[Reported&nbsp;by&nbsp;SideFX]</I>
- Fixed a thread race condition in
  @vdblink::math::QuantizedUnitVec QuantizedUnitVec@endlink
  that could cause it to produce incorrect results.
  <I>[Contributed by Jeff&nbsp;Lait]</I>
- Fixed a dangling pointer bug in the
  @vdblink::tools::ParticleAtlas particle atlas@endlink tool.
  <I>[Contributed&nbsp;by&nbsp;SideFX]</I>
- Grid operators (@vdblink::tools::divergence() divergence@endlink,
  @vdblink::tools::gradient() gradient@endlink, etc.) now produce
  correct results even for grids with active tile values.
- Fixed a bug when writing an out-of-core
  @vdblink::points::AttributeArray points::AttributeArray@endlink
  that could cause corruption of the metadata associated with the array.
  <I>[Contributed&nbsp;by&nbsp;Double&nbsp;Negative]</I>

@par
Python:
- Added functions @c getLoggingLevel, @c setLoggingLevel, and
  @c setProgramName, to allow configuration of the logging system.

@par
Houdini:
- Fixed a crash in the Ray SOP when the user selected an isosurface
  outside the target volume&rsquo;s narrow band.
- The LOD SOP now supports all standard grid types, including boolean grids.
- Added @c houdini_utils::ParmFactory::setGroupChoiceList, a convenience
  method for the creation of menus of primitive groups.
- Made various small changes for Houdini&nbsp;16 compatibility.
  <I>[Contributed&nbsp;by&nbsp;SideFX]</I>
- The Create SOP now supports matching the new grids&rsquo; transform,
  voxel size, and topology to a reference grid.
  If the topology is being matched, it can optionally be resampled
  to a different voxel size.
- Added some support for point data grids to the Clip,
  Topology&nbsp;To&nbsp;Level&nbsp;Set and Visualize SOPs.
  <I>[Contributed&nbsp;by&nbsp;Double&nbsp;Negative]</I>
- Compression is no longer enabled by default in the
  Points&nbsp;Convert&nbsp;SOP for normals and colors, because they are
  not guaranteed to have a [0,&nbsp;1] range.
  <I>[Contributed&nbsp;by&nbsp;Double&nbsp;Negative]</I>
- Added a 16-bit truncation compression option to the
  Points&nbsp;Convert&nbsp;SOP.
  <I>[Contributed&nbsp;by&nbsp;Double&nbsp;Negative]</I>
- Fixed a build issue with the GR_PrimVDBPoints render hook plugin
  that could cause @c hython to report a DSO error.
  <I>[Reported&nbsp;by&nbsp;Double&nbsp;Negative]</I>
- Added an @c install_lib build target to the Makefile.
- Rewrote the Remove&nbsp;Divergence SOP to actually remove divergence from
  vector fields on collocated grids, and added support for stationary
  and moving obstacles and an option to output a pressure field.
- The Analysis&nbsp;SOP now produces correct results for grids with active
  tile values.
- Added a sparse/dense toggle to the Fill&nbsp;SOP.
- Added @c openvdb_houdini::startLogForwarding,
  @c openvdb_houdini::stopLogForwarding
  and @c openvdb_houdini::isLogForwarding, which control the forwarding
  of log messages to Houdini&rsquo;s error manager.
  Forwarding of library warnings and error messages is now enabled
  by default for SOPs when OpenVDB is built with
  <A HREF="http://log4cplus.sourceforge.net/">log4cplus</A>.


@htmlonly <a name="v4_0_0_changes"></a>@endhtmlonly
@par
<B>Version 4.0.0</B> - <I>November 15, 2016</I>
@par
Highlights:
- Incorporated Double&nbsp;Negative&rsquo;s
  <A HREF="https://github.com/dneg/openvdb_points_dev">
  OpenVDB&nbsp;Points</A> library.
- Introduced some C++11 constructs.
  A&nbsp;C++11-compatible compiler is now required.
- Blosc-compressed <TT>.vdb</TT> files are now as much as 20% smaller.
- Vector-valued grids are now constructed and destroyed much faster.
  <BLOCKQUOTE>
  @b Note: This change and other changes in this release
  (see @ref v4_0_0_ABI_changes "ABI changes" below) alter the grid&nbsp;ABI
  so that it is incompatible with earlier versions of the OpenVDB library,
  such as the ones built into Houdini&nbsp;15, 15.5 and&nbsp;16.
  To disable these changes and preserve ABI compatibility, define
  the macro @c OPENVDB_3_ABI_COMPATIBLE when compiling OpenVDB
  or any code that depends on OpenVDB.
  </BLOCKQUOTE>

@par
New features:
- Added an option to the @link PointScatter.h point scattering@endlink tools
  to specify how far each point may be displaced from the center of its
  host voxel or tile.
- Added a toggle to the @vdblink::tools::clip() clip@endlink tool
  to invert the clipping mask.
- Custom leaf node implementations may now optimize their file layout
  by inheriting from @vdblink::io::MultiPass io::MultiPass@endlink.
  Voxel data for grids with such leaf nodes will be written and read in
  multiple passes, allowing blocks of related data to be stored contiguously.
  <I>[Contributed&nbsp;by&nbsp;Double&nbsp;Negative]</I>
- Added @vdblink::tree::Tree::unallocatedLeafCount()
  Tree::unallocatedLeafCount@endlink, which returns the number of leaf
  nodes with unallocated data buffers (typically due to delayed loading).

@par
Improvements:
- Vector-valued grids are now constructed and destroyed much faster.
- Changed @vdblink::math::Coord Coord@endlink&rsquo;s data representation
  to facilitate C++11 uniform initialization.
- Delayed loading from @vdblink::io::File io::Files@endlink is now faster
  due to the use of seeks instead of reads.
  <I>[Contributed&nbsp;by&nbsp;Double&nbsp;Negative]</I>
- Made many small changes to address type conversion and other warnings
  reported by newer compilers, including Clang&nbsp;3.8.
- Improved Blosc compression ratios and write times by increasing
  the block size.
  <I>[Contributed&nbsp;by&nbsp;Dan&nbsp;Bailey]</I>

@par
Bug fixes:
- Fixed a bug that caused topology operations
  (@vdblink::Grid::topologyUnion() union@endlink,
  @vdblink::Grid::topologyIntersection() intersection@endlink
  and @vdblink::Grid::topologyDifference() difference@endlink) on
  @vdblink::MaskGrid MaskGrids@endlink to sometimes produce incorrect results.
  (MaskGrids are used internally in a number of tools.)
- Changed @vdblink::GridBase::copyGrid() GridBase::copyGrid@endlink and
  @vdblink::Grid::copy() Grid::copy@endlink to close const-correctness holes.
- @vdblink::tools::fillWithSpheres() tools::fillWithSpheres@endlink now
  returns an empty list of spheres instead of crashing when the user selects
  an isosurface that lies outside the bounding volume&rsquo;s narrow band.
- Fixed a null pointer dereference when copying grids that were loaded
  with @c io::File::readGridPartial.
  <I>[Reported&nbsp;by&nbsp;Nick&nbsp;Avramoussis]</I>

@anchor v4_0_0_ABI_changes
@par
ABI changes:
- Added a @vdblink::tree::NodeUnion NodeUnion@endlink template specialization
  for non-POD value types that significantly expedites construction and
  destruction of vector-valued grids.
- Changed @vdblink::math::Coord Coord@endlink&rsquo;s data representation
  to facilitate C++11 uniform initialization.
- Replaced occurrences of <TT>boost::shared_ptr</TT> with
  <TT>std::shared_ptr</TT>.
- Changed @vdblink::GridBase::copyGrid() GridBase::copyGrid@endlink and
  @vdblink::Grid::copy() Grid::copy@endlink to close const-correctness holes.
- Added virtual function @vdblink::tree::Tree::unallocatedLeafCount()
  Tree::unallocatedLeafCount@endlink.

@par
API changes:
- Introduced some C++11 constructs.
  A&nbsp;C++11-compatible compiler is now required.
- Added a parameter to the @link PointScatter.h point scattering@endlink
  tools to control the displacement of each point from the center of
  its host voxel or tile.
  The default behavior, as before, is to allow each point to be placed
  (randomly) anywhere within its voxel or tile.
- Renamed @c LeafManager::getPreFixSum to
  @vdblink::tree::LeafManager::getPrefixSum()
  LeafManager::getPrefixSum@endlink.
- Made @c LeafNode::Buffer a top-level class and renamed it to
  @vdblink::tree::LeafBuffer LeafBuffer@endlink.
  <I>[Contributed&nbsp;by&nbsp;Double&nbsp;Negative]</I>
- Deprecated @c io::File::readGridPartial in favor of delayed loading.
- @c tools::ClosestSurfacePoint::initialize now returns a boolean
  indicating whether initialization was successful.
- Dropped the @c CopyPolicy enum and added
  @vdblink::GridBase::copyGridWithNewTree() GridBase::copyGridWithNewTree@endlink
  and @vdblink::Grid::copyWithNewTree() Grid::copyWithNewTree@endlink in order
  to close const-correctness holes that allowed newly-constructed,
  non-<TT>const</TT> grids to share their trees with existing
  <TT>const</TT> grids.  (Where that behavior is still required, use a
  @vdblink::ConstPtrCast ConstPtrCast@endlink.)

@par
Python:
- Fixed a build issue with Python&nbsp;3 and NumPy.
  <I>[Contributed&nbsp;by&nbsp;Jonathan&nbsp;Scruggs]</I>

@par
Houdini:
- Certain changes in this release (see @ref v4_0_0_ABI_changes "ABI changes"
  above) alter the grid&nbsp;ABI so that it is incompatible with earlier
  versions of the OpenVDB library, such as the ones built into
  Houdini&nbsp;15, 15.5 and&nbsp;16.
  To disable these changes and preserve ABI compatibility, define
  the macro @c OPENVDB_3_ABI_COMPATIBLE when compiling OpenVDB
  or any code that depends on OpenVDB.
- Introduced some C++11 constructs that are incompatible with
  versions of Houdini older than&nbsp;15.0.
- Fixed a bug in the Rasterize Points SOP that caused vector-valued attributes
  to be transferred as scalars.
  <I>[Contributed&nbsp;by&nbsp;Double&nbsp;Negative]</I>
- Added a toggle to the Clip SOP to invert the clipping mask.
- Added a slider to the Scatter SOP to specify how far each point
  may be displaced from the center of its host voxel or tile.


@htmlonly <a name="v3_2_0_changes"></a>@endhtmlonly
@par
<B>Version 3.2.0</B> - <I>August 10, 2016</I>

@par
Highlights:
- New features: tool to produce and store a sequences of progressively
  lower resolution grids (mipmaps), an acceleration structure for fast
  range and nearest-neighbor searches on particles, arbitrary volume
  and level set specific segmentation tools, a new binary mask grid
  type and an efficient point to level set conversion scheme.
- Optimizations: Faster volume to mesh conversion and threaded grid
  destruction, morphological dilation, csg operations and fracture tool.
- New Houdini nodes: Segment, LOD and Topology To Level Set.

@par
New features:
- Added @link MultiResGrid.h tools::MultiResGrid@endlink a tool to
  produce and store a sequences of progressively lower resolution
  grids (mipmaps).
- Added @link ParticleAtlas.h tools::ParticleAtlas@endlink an acceleration
  structure for fast range and nearest-neighbor searches on particles, points
  with radius.
- Added @vdblink::tools::segmentActiveVoxels() segmentActiveVoxels@endlink,
  which operates on grids of arbitrary type and separates connected components
  of a grid&rsquo;s active voxels into distinct grids or trees.
- Added @vdblink::tools::segmentSDF() segmentSDF@endlink, which separates
  disjoint signed-distance-field surfaces into distinct grids or trees.
- Added @vdblink::tools::extractActiveVoxelSegmentMasks()
  extractActiveVoxelSegmentMasks@endlink, which constructs a mask
  for each connected component of a grid&rsquo;s active voxels.
- Added threaded level-set CSG tools
  @vdblink::tools::csgUnionCopy() csgUnionCopy@endlink,
  @vdblink::tools::csgIntersectionCopy() csgIntersectionCopy@endlink
  and @vdblink::tools::csgDifferenceCopy() csgDifferenceCopy@endlink,
  which, unlike the existing CSG tools, produce new grids rather than
  modifying their input grids.
  These new tools are faster and use less memory than the existing tools
  (if only because the input grids never need to be deep-copied).
- Added a threaded @vdblink::tools::dilateActiveValues dilateActiveValues()@endlink
  tool with tile value support.
- Added a @vdblink::tools::PointsToMask PointsToMask@endlink tool,
  which activates voxels that intersect points from a given list.
- Added a new @link openvdb.h MaskGrid@endlink type that uses a single
  bit-field to represent both voxel values and states for the
  @link tree/LeafNodeMask.h leafnode@endlink to reduce memory usage.
- Added a @vdblink::tools::topologyToLevelSet() topologyToLevelSet@endlink tool
  that generates a level set from the implicit boundary between active and
  inactive voxels in an input grid of arbitrary type.
- Added @link LevelSetPlatonic.h tools::LevelSetPlatonic@endlink a new tool
  that produces narrow-band level sets of the five Platonic solids.
- Added @vdblink::tools::extractIsosurfaceMask() extractIsosurfaceMask@endlink
  which masks voxels that intersect the implicit surface defined by the
  given isovalue.
- Added a @vdblink::tree::LeafManager::getPrefixSum() getPrefixSum@endlink
  method to the @vdblink::tree::LeafManager LeafManager@endlink, for
  user-managed external buffers.
- Added a @vdblink::tools::Dense::print() print@endlink method to the
  @vdblink::tools::Dense Dense@endlink grid class.
- Added the @vdblink::math::CoordBBox::Iterator CoordBBox::Iterator@endlink
  class to conveniently iterate over coordinates covered a CoordBBox.
- Added bit-wise operations to the @vdblink::math::CoordBBox CoordBBox@endlink
  class.
- New component wise constructor for the @vdblink::math::CoordBBox
  CoordBBox@endlink class as well as the method
  @vdblink::math::CoordBBox::getCornerPoints CoordBBox::getCornerPoints@endlink.
- Added a new @vdblink::tree::LeafManager LeafManager@endlink constructor to
  create the structure from an existing array of leafnodes.
- Added active tile count to @vdblink::tree::Tree::print Tree::print@endlink.
- Added the templated @vdblink::math::MinMax MinMax@endlink class to compute the
  extrema of arbitrary value types.
- Added @vdblink::Grid::sparseFill() sparseFill@endlink and
  @vdblink::Grid::denseFill() denseFill@endlink methods to the Grid, Tree and
  RootNode classes.

@par
Improvements:
- Complete overhaul of the @vdblink::tools::VolumeToMesh VolumeToMesh@endlink tool
  brings significant performance improvements and enhanced region masking,
  tile support and bool volume surfacing.
- Improved the performance, parallel scaling and memory usage,
  of @vdblink::tools::LevelSetFracture tools::LevelSetFracture@endlink and
  updated to use the new @vdblink::tools::segmentSDF() segmentSDF@endlink scheme.
- Improved the performance of
  @vdblink::tools::LevelSetAdvection tools::LevelSetAdvection@endlink by up to
  five times.
- Improved the performance of @vdblink::tree::Tree::voxelizeActiveTiles()
  Tree::voxelizeActiveTiles@endlink by means of multi-threading.
- Improved the performance of the
  @vdblink::tools::meshToVolume() mesh-to-volume converter@endlink,
  particularly for large narrow-band widths and for signed distance fields
  with dense interior regions.
- Threaded the Tree destructor and the
  @vdblink::tree::Tree::clear() Tree::clear@endlink method.
- Added a parameter to the
  @vdblink::tools::signedFloodFill() signedFloodFill@endlink and
  @vdblink::tools::signedFloodFillWithValues() signedFloodFillWithValues@endlink
  tools to constrain the flood fill to specific levels of the tree.
- Added @vdblink::tree::LeafManager::reduce LeafManager::reduce@endlink and
  similar methods to @vdblink::tree::NodeManager NodeManager@endlink
  <I>[Contributed by Brett&nbsp;Tully]</I>
- Improved constructors of @vdblink::math::Mat3 math::Mat3@endlink and
  @vdblink::math::Mat4 Mat4@endlink.
- Added @vdblink::math::Mat3::cofactor Mat3::cofactor@endlink.
- Added @vdblink::math::Mat3::setRows Mat3::setRows@endlink,
  @vdblink::math::Mat4::setRows Mat4::setRows@endlink,
  @vdblink::math::Mat3::setColumns Mat3::setColumns@endlink and
  @vdblink::math::Mat4::setColumns Mat4::setColumns@endlink.
- Added @vdblink::util::NodeMask::isConstant NodeMask::isConstant@endlink
  method for faster bit processing.
- @vdblink::tools::prune tools::prune@endlink performs an improved estimate
  of tile values by means of medians.
- Added toggle to switch between cell centered and node centered transforms
  to @vdblink::tools::PointPartitioner tools::PointPartitioner@endlink

@par
Bug fixes:
- Fixed a bug in @vdblink::tools::LevelSetAdvection tools::LevelSetAdvection@endlink
  that could cause non-deterministic behavior.
  <I>[Reported by Jeff&nbsp;Lait]</I>
- Fixed a bug that allowed for unexpected implicit conversion
  between grids of different value types.
- Fixed a bug whereby the origins of leaf nodes with value type @c bool
  were ignored during equality comparisons.
- The @vdblink::tools::GridTransformer grid transformer tool@endlink
  now correctly handles affine transforms with shear and/or reflection.
- Fixed a bug in the
  @vdblink::tools::meshToVolume() mesh-to-volume converter@endlink
  that could produce incorrect distances for large bandwidths.
- Fixed a bug in @vdblink::tools::meshToVolume() mesh-to-volume converter@endlink
  that produced different results on machines with different core counts.
- Fixed a threading bug in the
  @vdblink::tools::compReplace() compReplace@endlink tool
  that could cause crashes.
- Resolved a floating-point exception in
  @vdblink::math::QuantizedUnitVec::pack() math::QuantizedUnitVec::pack@endlink
  caused by calling the method with a zero-length vector.
  <I>[Contributed by Rick&nbsp;Hankins]</I>
- Improved the API of @vdblink::tools::Dense Dense@endlink with non-const
  access methods.
- Fixed a potential threading bug in @vdblink::io::Queue io::Queue@endlink.
  <I>[Contributed by Josip&nbsp;Šumečki]</I>
- Fixed a possible division-by-zero bug in openvdb/tools/LevelSetAdvect.h.
  <I>[Contributed by Rick&nbsp;Hankins]</I>
- Corrected the @vdblink::math::outerProduct outer product@endlink method
  to not return the transpose result.
  <I>[Contributed by Gergely&nbsp;Klar]</I>
- Fixed a memory overallocation issue in
  @vdblink::tools::VolumeAdvection VolumeAdvection@endlink.
- Fix bug in
  @vdblink::tools::VolumeToMesh tools::VolumeToMesh@endlink
  failing to clear its state when exiting early.
  <I>[Contributed by Edward&nbsp;Lam]</I>
- Fixed bug in @vdblink::tools::PointIndexIterator::worldSpaceSearchAndUpdate
  tools::PointIndexIterator::worldSpaceSearchAndUpdate@endlink
  that resulted in missing point indices.
  <I>[Reported by Rick&nbsp;Hankins]</I>
- Fixed Windows build issues in unit tests.
  <I>[Contributed by Edward&nbsp;Lam and Steven&nbsp;Caron]</I>
- Fixed @vdblink::math::isApproxZero() isApproxZero@endlink so that it works
  correctly when tolerance is zero.
  <I>[Reported by Joshua&nbsp;Olson]</I>
- Fixed bugs in @vdblink::tree::NodeUnion NodeUnion@endlink that could cause
  crashes.
- Fixed memory leak in
  @vdblink::tools::mesh_to_volume_internal::ExpandNarrowband
  tools::mesh_to_volume_internal::ExpandNarrowband@endlink
  <I>[Reported by K&eacute;vin&nbsp;Dietrich]</I>
- Fixed parameter type inconsistencies in @link math/Stencils.h@endlink and
  @link tools/RayIntersector.h@endlink.
  <I>[Contributed by K&eacute;vin&nbsp;Dietrich and Nick&nbsp;Avramoussis]</I>
- Fixed a bug in the @vdblink::tools::VolumeToMesh VolumeToMesh@endlink tool that
  produced artifacts for adaptive surface extraction on clipped level sets.
  <I>[Reported by Jeff&nbsp;Lait]</I>
- Corrected empty grid background value in
  @vdblink::tools::meshToVolume() mesh-to-volume converter@endlink
  <I>[Contributed by Jeff&nbsp;Lait]</I>
- Fixed a bug in @vdblink::tools::volumeToMesh volume-to-mesh converter@endlink
  that could produce NaNs.<I>[Reported by Rick Hankins]</I>
- Fixed a bug in the "Advect Points SOP" that could cause a crash when
  the input grids were of incorrect type.<I>[Reported by SideFX]</I>

@par
API changes:
- Deprecated @c math::Mat3::setBasis and @c math::Mat4::setBasis.
- Renamed @c GudonovsNormSqrd to
  @vdblink::math::GodunovsNormSqrd GodunovsNormSqrd@endlink
  <I>[Contributed by Branislav&nbsp;Radjenovic]</I>
- Renamed @c ValueType to @c PosType in the PointArray interface.
- Deprecated tree::Tree::addLeaf(LeafNode&) and added
  tree::Tree::addLeaf(LeafNode*).

@par
Python:
- Updated the Python module for Python&nbsp;3 compatibility.
- Updated the Python module for Boost 1.60 compatibility, to address
  &ldquo;no to_python (by-value) converter found&rdquo; exceptions.

@par
Maya:
- Fixed bugs related to data ownership, and improved error checking.
  <I>[Contributed by Crawford&nbsp;Doran]</I>
- Updated the Read and Write DAG nodes to support file sequences and
  subframe evaluation.

@par
Houdini:
- Added a Segment SOP that separates a grid&rsquo;s connected components
  into distinct grids.
- Added a LOD SOP that produces a sequences of progressively lower
  resolution grids.
- Added a Topology To Level Set SOP that generates a narrow-band
  signed distance field / level set from the interface between active
  and inactive voxels in an arbitrary grid.
- Revamped the From Particles SOP UI and added a more efficient level set
  conversion method that supports Houdini 15 packed points.
- Updated the Rasterize Points SOP with support for frustum transforms,
  sub region masking and orientation logic that matches the native
  Copy SOP&rsquo;s orientation.
- Updated the Platonic SOP with support for all five Platonic solids.
- Added hooks for registering SOP_NodeVDB text callbacks for different
  grid types. <I>[Contributed by Nick&nbsp;Avramoussis]</I>
- The Resample and Combine SOPs now correctly handle affine transforms
  with shear and/or reflection.
- Removed the StaggeredBoxSampler code path in SOP_OpenVDB_Advect because it
  introduces bias.
  <I>[Contributed by Fredrik&nbsp;Salomonsson]</I>
- Fixed a bug in the Ray SOP whereby the distance attribute was created
  with the wrong data type. <I>[Contributed by Nick&nbsp;Avramoussis]</I>
- The From Polygon SOP now allows the user to either specify the voxel
  count along an axis or the voxel size in world units (the only option
  in the past).

@htmlonly <a name="v3_1_0_changes"></a>@endhtmlonly
@par
<B>Version 3.1.0</B> - <I>October 1, 2015</I>

@par
Highlights:
- New features: advection of arbitrary volumes, general-purpose
  preconditioned linear solver and Poisson solver, segmentation
  of topologically-enclosed regions of a volume, new and faster bitmask
  operators, concurrent paged array, volume diagnostics
- Optimizations: threaded grid constructors and topology operations;
  faster mesh to volume conversion, SDF to fog volume conversion
  and grid pruning; faster, unbounded particle partitioning
- New Houdini nodes: Advect, Diagnostics, Rasterize Points, Remap,
  Remove Divergence, Sort Points

@par
New features:
- Added a @vdblink::tools::VolumeAdvection volume advection@endlink tool
  for sparse advection of non-level-set volumes.
- Added a preconditioned
  @vdblink::math::pcg::solve() conjugate gradient solver@endlink.
- Added a @vdblink::tools::poisson::solve() Poisson solver@endlink
  for functions sampled on grids.
- Added @vdblink::tools::extractEnclosedRegion extractEnclosedRegion@endlink,
  which detects topologically-enclosed (watertight) exterior regions (cavities)
  that can result from CSG union operations between level sets with concavities
  that are capped.
  (See the unit test @c TestPoissonSolver::testSolveWithSegmentDomain
  for an example in which this tool is used to identify regions of trapped
  fluid when solving for pressure in a volume of incompressible fluid.)
- Added @vdblink::util::PagedArray PagedArray@endlink, a concurrent,
  dynamic linear array data structure with fast <I>O</I>(1) value access
  (both random and sequential).
- Added @vdblink::tools::Sampler Sampler@endlink, which provides a unified API
  for both staggered and non-staggered interpolation of various orders.
- Added equality and inequality operators to
  @vdblink::Metadata Metadata@endlink and @vdblink::MetaMap MetaMap@endlink.
- Added @vdblink::tools::CheckLevelSet CheckLevelSet@endlink and
  @vdblink::tools::CheckFogVolume CheckFogVolume@endlink tools that
  perform various tests on symmetric, narrow-band level sets and fog volumes,
  respectively, to diagnose potential issues.
- Added support for value accessors that are not registered with their trees.
  (Bypassing accessor registration can improve performance in rare cases
  but should be used with caution, since the accessor will be left in an
  invalid state if the tree topology is modified.)
- Added a @vdblink::tree::Tree::stealNodes() stealNodes@endlink method that
  transfers ownership of all nodes in a tree of a certain type and inserts
  them into a linear array.
- Added a @vdblink::tools::createLevelSetBox() tools::createLevelSetBox@endlink
  factory function for level-set grids.
- Added @vdblink::tools::Dense::offsetToCoord() Dense::offsetToCoord@endlink.
- Added @vdblink::tree::LeafBuffer::data() LeafNode::Buffer::data@endlink,
  which provides direct access to a leaf node&rsquo;s voxel value array,
  avoiding out-of-core overhead.  Use with caution.
- Added a @vdblink::util::NodeMask::foreach() NodeMask::foreach@endlink method
  for efficient evaluation of complex bitwise operations.
- Added a bitwise difference method to
  @vdblink::util::NodeMask::operator-=() NodeMask@endlink.
- Added a @c -version option to @c vdb_print, @c vdb_render and @c vdb_view.

@par
Improvements:
- Deep, conversion and topology copy @vdblink::Grid Grid@endlink constructors
  are now threaded and up to five times faster.
- @vdblink::Grid::topologyUnion() Grid::topologyUnion@endlink,
  @vdblink::Grid::topologyIntersection() Grid::topologyIntersection@endlink, and
  @vdblink::Grid::topologyDifference() Grid::topologyDifference@endlink are now
  much faster due to threading.
- Significantly improved the performance, parallel scaling and memory usage
  of the @vdblink::tools::meshToVolume() mesh to volume@endlink converter,
  and implemented a more robust inside/outside sign classification scheme.
- Reimplemented the
  @vdblink::tools::PointPartitioner point partitioning@endlink
  tool for improved performance, concurrency and memory usage.
  The tool is now unbounded in the sense that points may be distributed
  anywhere in index space.
- Significantly improved the performance of the
  @vdblink::tools::sdfToFogVolume() SDF to fog volume@endlink converter.
- Significantly improved the performance of the
  @vdblink::tools::sdfInteriorMask() sdfInteriorMask@endlink tool
  and added support for both grid and tree inputs.
- Made various optimizations and improvements to the
  @vdblink::tools::LevelSetMorphing level set morphing@endlink tool.
- Aggregated @vdblink::tools::DiscreteField DiscreteField@endlink and
  @vdblink::tools::EnrightField EnrightField@endlink (formerly in
  tools/LevelSetAdvect.h) and
  @vdblink::tools::VelocitySampler VelocitySampler@endlink and
  @vdblink::tools::VelocityIntegrator VelocityIntegrator@endlink (formerly
  in tools/PointAdvect.h) into a single header, tools/VelocityFields.h.
- Modified the @vdblink::tools::signedFloodFill() signed flood fill@endlink
  tool to accept grids of any signed scalar value type, not just
  floating-point grids.
- The @vdblink::tools::prune() prune@endlink tool is now faster, and it employs
  an improved compression technique on trees with floating-point values.

@par
Bug fixes:
- Fixed a build issue that could result in spurious &ldquo;Blosc encoding
  is not supported&rdquo; errors unless @c OPENVDB_USE_BLOSC was
  <TT>@#define</TT>d when compiling client code.
- Added NaN and inf checks to the
  @vdblink::tools::PointPartitioner point partitioning@endlink tool.
- Fixed a <TT>vdb_view</TT> issue whereby the frame buffer size did not
  necessarily match the window size.
  <I>[Contributed by Rafael&nbsp;Campos]</I>
- Fixed a roundoff issue in
  @vdblink::tools::LevelSetTracker LevelSetTracker@endlink
  that could result in NaNs.
- Changed @vdblink::tools::CheckNormGrad CheckNormGrad@endlink to check
  the magnitude of the gradient rather than the square of the magnitude.
- Fixed parameter type inconsistencies in math/Ray.h and
  tools/RayIntersector.h.
  <I>[Contributed by K&eacute;vin&nbsp;Dietrich]</I>
- Fixed incorrect handling of signed values in the
  @vdblink::tools::clip() clip@endlink tool (and the Clip SOP).

@par
API changes:
- Removed the <TT>math::Hermite</TT> class since it was no longer used
  and caused build issues for some.
- Refactored the @vdblink::tools::LevelSetAdvection level set advection@endlink,
  @vdblink::tools::LevelSetFilter level set filtering@endlink,
  @vdblink::tools::LevelSetMeasure level set measuring@endlink
  and @vdblink::tools::LevelSetTracker level set tracking@endlink tools.
- Extended the API of the @vdblink::tools::Diagnose Diagnose@endlink tool
  and disabled copy construction.
- Extended and unified the API of various Samplers.
- Added an optional template argument to the
  @vdblink::tree::ValueAccessor ValueAccessor@endlink class
  to allow for unregistered accessors.

@par
Houdini:
- Added a Rasterize Points SOP that produces density volumes and transfers
  arbitrary point attributes using a weighted-average scheme.
  The node incorporates a VOP subnetwork for procedural modeling,
  and its accompanying creation script defines a default network with
  VEX procedures for cloud and velocity field modeling.
  (See the creation script file header for installation details.)
- Merged the Advect Level Set SOP into a new Advect SOP that supports
  advection of arbitrary volumes, not just level sets.
- Added a Remove Divergence SOP that eliminates divergence from a
  velocity field.
- Added a Diagnostics SOP that can identify various problems with
  level sets, fog volumes and other grids.
- Added a Sort Points SOP that spatially reorders a list of points
  so that points that are close together in space are also close together
  in the list.
  This can improve CPU cache coherency and performance for
  random-access operations.
- Added a Remap SOP that maps voxel values in an input range to values
  in an output range through a user-defined transfer function.
- Added an option to the Convert SOP to activate interior voxels.
  <I>[Contributed by SESI]</I>
- The To Spheres SOP can now optionally output a <TT>pscale</TT> attribute.
- Added <TT>openvdb_houdini::SOP_NodeVDB::duplicateSourceStealable()</TT>,
  which in conjunction with the Unload flag can help to minimize deep copying
  of grids between nodes.
  The Advect, Convert, Fill, Filter, Fracture, Noise, Offset Level Set,
  Prune, Remap, Remove Divergence, Renormalize Level Set, Resize Narrow Band,
  Smooth Level Set and Transform SOPs all have this optimization enabled,
  meaning that they can potentially steal, rather than copy, data from
  upstream nodes that have the Unload flag enabled.
  <I>[Contributed by Double&nbsp;Negative]</I>
- Redesigned the UI of the Visualize SOP and added toggles to draw with
  or without color, to use the grid name as the attribute name for points
  with values, and to attach grid index coordinates to points.
- Added toggles to the Filter, Rebuild Level Set, Resize Narrow Band,
  Smooth Level Set and To Spheres SOPs to specify units in either
  world space or index space.
- Fixed an issue whereby grids generated by the Rebuild Level Set SOP
  did not always display as surfaces in the viewport.
- The Metadata SOP now sets appropriate viewport visualization options
  when the grid class is changed.


@htmlonly <a name="v3_0_0_changes"></a>@endhtmlonly
@par
<B>Version 3.0.0</B> - <I>January 14, 2015</I>
- The @vdblink::io::File File@endlink class now supports delayed loading of
  <TT>.vdb</TT> files, meaning that memory is not allocated for voxel values
  until the values are actually accessed. (This feature is enabled by default.)
  Until a grid has been fully loaded, its source <TT>.vdb</TT> file must not be
  modified or deleted, so for safety,
  @vdblink::io::File::open() File::open@endlink automatically makes
  private copies of source files that are smaller than a user-specified limit
  (see @vdblink::io::File::setCopyMaxBytes() File::setCopyMaxBytes@endlink).
  The limit can be set to zero to disable copying, but if it cannot be
  guaranteed that a file will not be modified, then it is best not to enable
  delayed loading for that file.
- <TT>.vdb</TT> files can now optionally be compressed with the Blosc&nbsp;LZ4
  codec.  <A HREF="http://www.blosc.org/">Blosc</A> compresses almost as well
  as ZLIB, but it is much faster.
- Added @vdblink::tools::PointPartitioner PointPartitioner@endlink, a tool
  for fast spatial sorting of points stored in an external array, and
  @link PointIndexGrid.h PointIndexGrid@endlink, an acceleration structure
  for fast range and nearest-neighbor searches.
- Added @link NodeManager.h tree::NodeManager@endlink,
  which linearizes a tree to facilitate efficient multithreading
  across all tree levels.
- Added @vdblink::tools::prune() tools::prune@endlink (and other variants),
  which replaces and outperforms @c Tree::prune.
- Added @vdblink::tools::signedFloodFill() tools::signedFloodFill@endlink,
  which replaces and outperforms @c Tree::signedFloodFill.
- Added @vdblink::tools::changeBackground() tools::changeBackground@endlink
  (and other variants), which replaces and outperforms @c Tree::setBackground().
- Added a fast but approximate narrow-band level set
  @vdblink::tools::LevelSetTracker::dilate() dilation@endlink method, a fast
  narrow-band level set
  @vdblink::tools::LevelSetTracker::erode() erosion@endlink
  method, and a @vdblink::tools::LevelSetTracker::normalize(const MaskType*)
  masked normalization@endlink method to
  @vdblink::tools::LevelSetTracker LevelSetTracker@endlink.
- Added @vdblink::tools::Diagnose Diagnose@endlink, which performs
  multithreaded diagnostics on grids to identify issues like values that
  are NaNs or out-of-range. It optionally generates a boolean grid of all
  values that fail user-defined tests.
- Added optional alpha masks to @vdblink::tools::LevelSetMorphing
  LevelSetMorphing@endlink.
- Fixed an intermittent crash in
  @vdblink::tools::LevelSetMorphing LevelSetMorphing@endlink.
- Added @c tools::topologyToLevelSet(),
  which generates a level set from the implicit boundary between active
  and inactive voxels in an arbitrary input grid.
  <I>[DWA internal]</I>
- Improved the performance of point scattering (by orders of magnitude)
  and added a
  @vdblink::tools::DenseUniformPointScatter DenseUniformPointScatter@endlink
  class as well as support for fractional numbers of particles per voxel.
- Improved the performance and memory footprint of
  the @vdblink::tools::ParticlesToLevelSet ParticlesToLevelSet@endlink tool
  for large numbers (tens to hundreds of millions) of particles.
- Added edge-adjacent (6+12=18 neighbors) and vertex-adjacent (6+12+8=26
  neighbors) dilation algorithms to
  @vdblink::tools::Morphology::dilateVoxels Morphology::dilateVoxels@endlink.
  The default dilation pattern is still face-adjacent (6&nbsp;neighbors).
- Added @vdblink::tree::Tree::getNodes() Tree::getNodes@endlink, which allows
  for fast construction of linear arrays of tree nodes for use in multithreaded
  code such as the @vdblink::tree::LeafManager LeafManager@endlink or
  @link NodeManager.h tree::NodeManager@endlink.
- Added @vdblink::math::Extrema math::Extrema@endlink and
  @vdblink::tools::extrema() tools::extrema@endlink to efficiently
  compute minimum and maximum values in a grid.
- Added support for material color grids to all level set
  @vdblink::tools::BaseShader shaders@endlink, and added an option to
  @c vdb_render that allows one to specify a reference grid to be used
  for material color lookups.
- Added @vdblink::getLibraryVersionString()
  getLibraryVersionString@endlink and
  @link OPENVDB_LIBRARY_VERSION_STRING@endlink.
- Modified the mesh to volume converter to always set the grid background
  value to the exterior narrow-band width, and added finite value checks
  to narrow band parameters.
- @vdblink::tools::volumeToMesh() tools::volumeToMesh@endlink now compiles
  for all grid types but throws an exception if the input grid does not
  have a scalar value type.
- Added a
  @vdblink::io::File::readGrid(const Name&, const BBoxd&) File::readGrid@endlink
  overload and @vdblink::GridBase::readBuffers(std::istream&, const CoordBBox&)
  readBuffers@endlink overloads to the grid, tree and node classes that allow
  one to specify a bounding box against which to clip a grid while reading it.
  For large grids, clipping while reading can result in significantly lower
  memory usage than clipping after reading.
- Added @vdblink::GridBase::clipGrid() GridBase::clipGrid@endlink, which
  clips a grid against a world-space bounding box, and
  @vdblink::GridBase::clip() GridBase::clip@endlink and
  @vdblink::tree::Tree::clip() Tree::clip@endlink, which clip against
  an index-space bounding box.
- Added @vdblink::tools::clip() tools::clip@endlink, which clips a grid
  either against a bounding box or against the active voxels of a mask grid.
- @c io::File::readGridPartial allocates the nodes of a grid&rsquo;s tree
  as before, but it now allocates leaf nodes without data buffers.
  (This feature is mainly for internal use.
  Partially-read grids should be used with care if at all, and they should
  be treated as read-only.)
- Grid names retrieved using a
  @vdblink::io::File::NameIterator File::NameIterator@endlink now always
  uniquely identify grids; they no longer generate &lsquo;more than one grid
  named&nbsp;&ldquo;<I>x</I>&rdquo;&rsquo; warnings when there are multiple
  grids of the same name in a file (for files written starting with this
  version of the OpenVDB library).
- Fixed a bug in @vdblink::tree::Tree::ValueOffIter Tree::ValueOffIter@endlink
  that could cause
  @vdblink::tree::TreeValueIteratorBase::setMaxDepth() depth-bounded@endlink
  iterators to return incorrect values.
- Eliminated a recursive call in @vdblink::tree::TreeValueIteratorBase::next()
  TreeValueIteratorBase::next@endlink that could cause crashes on systems
  with a limited stack size.
- Fixed memory leaks in @vdblink::tree::RootNode::topologyDifference()
  RootNode::topologyDifference@endlink and
  @vdblink::tree::RootNode::topologyIntersection()
  RootNode::topologyIntersection@endlink.
- Fixed a memory leak in @vdblink::io::Queue io::Queue@endlink when the queue
  was full and a write task could not be added within the timeout interval.
- Fixed a potential division by zero crash in
  @vdblink::tools::compDiv() tools::compDiv@endlink with integer-valued grids.
- Fixed kernel normalization in the @vdblink::tools::Filter filter tool@endlink
  so that it is correct for integer-valued grids.
- Fixed a bug in @vdblink::tree::LeafBuffer::getValue()
  LeafNode::Buffer::getValue@endlink whereby Visual C++ would return
  a reference to a temporary.
  <I>[Contributed by SESI]</I>
- Fixed a bug in @vdblink::tools::ParticlesToLevelSet
  tools::ParticlesToLevelSet@endlink related to attribute transfer
  when leaf nodes are produced without active values.
- Added @vdblink::util::CpuTimer util::CpuTimer@endlink and removed
  the more simplistic @c unittest_util::CpuTimer from @c unittest/util.h.
- Eliminated the use of @c getopt for command-line argument parsing
  in @c vdb_test.
- @vdblink::initialize() openvdb::initialize@endlink now properly initializes
  <A HREF="http://log4cplus.sourceforge.net/">log4cplus</A> if it is enabled,
  eliminating &ldquo;No appenders could be found&rdquo; errors.
- Fixed a bug in the
  @vdblink::math::QuantizedUnitVec::pack() QuantizedUnitVec::pack@endlink
  method that caused quantization artifacts.
- Added convenience class @vdblink::tools::AlphaMask AlphaMask@endlink
- Added constructors and methods to both
  @vdblink::math::RandInt RandInt@endlink and
  @vdblink::math::Rand01 Rand01@endlink to set and reset the random seed value.
- Added convenience methods for
  @vdblink::math::Transform::indexToWorld(const BBoxd&) const transforming@endlink
  @vdblink::math::Transform::worldToIndex(const BBoxd&) const bounding@endlink
  @vdblink::math::Transform::worldToIndexCellCentered(const BBoxd&) const boxes@endlink
  to @vdblink::math::Transform math::Transform@endlink.
- @c vdb_view is now compatible with both GLFW&nbsp;2 and GLFW&nbsp;3.
- Made many small changes to address type conversion and other warnings
  reported by newer compilers like GCC&nbsp;4.8 and ICC&nbsp;14.
- Replaced the @c HALF_INCL_DIR and @c HALF_LIB_DIR Makefile variables
  with @c ILMBASE_INCL_DIR and @c ILMBASE_LIB_DIR and added @c ILMBASE_LIB,
  to match <A HREF="https://github.com/openexr/openexr">OpenEXR</A>&rsquo;s
  library organization.  <I>[Contributed by Double&nbsp;Negative]</I>
- Eliminated most local (function-scope) static variables, because
  Visual&nbsp;C++ doesn&rsquo;t guarantee thread-safe initialization
  of local statics.  <I>[Contributed by&nbsp;SESI]</I>
- Fixed a bug in @vdblink::readString() readString@endlink related
  to empty strings.
  <I>[Contributed by Fabio&nbsp;Piparo]</I>
- Fixed a bug in the @vdblink::tools::VolumeToMesh VolumeToMesh@endlink
  simplification scheme that was creating visual artifacts.

@par
API changes:
- The addition of a
  @vdblink::GridBase::readBuffers(std::istream&, const CoordBBox&)
  GridBase::readBuffers@endlink virtual function overload and the
  @vdblink::GridBase::clip() GridBase::clip@endlink
  @vdblink::GridBase::readNonresidentBuffers()
  GridBase::readNonresidentBuffers@endlink and
  @vdblink::tree::Tree::clipUnallocatedNodes() Tree::clipUnallocatedNodes@endlink
  virtual functions changes the grid ABI so that it is incompatible with
  earlier versions of the OpenVDB library (such as the ones in Houdini 12.5
  and&nbsp;13).  Define the macro @c OPENVDB_2_ABI_COMPATIBLE when compiling
  OpenVDB to disable these changes and preserve ABI compatibility.
- All @vdblink::tools::BaseShader shaders@endlink now have a template argument
  to specify the type of an optional material color grid, but the default type
  mimics the old, uniform color behavior.
- Removed a deprecated
  @vdblink::io::Stream::write() io::Stream::write@endlink overload.
- The point counts in
  @vdblink::tools::UniformPointScatter UniformPointScatter@endlink
  and @vdblink::tools::NonUniformPointScatter NonUniformPointScatter@endlink
  are now specified and returned as @vdblink::Index64 Index64@endlink.
- @vdblink::math::RandInt RandInt@endlink has an extra template argument
  to specify the integer type.
  The @vdblink::math::RandomInt RandomInt@endlink typedef is unchanged.
- @vdblink::io::readData() io::readData@endlink,
  @vdblink::io::HalfReader<false,T>::read() io::HalfReader::read@endlink
  and @vdblink::io::HalfWriter<false,T>::write() io::HalfWriter::write@endlink
  now take a @c uint32_t argument indicating the type of compression
  instead of a @c bool indicating whether compression is enabled.
- Removed @c io::Archive::isCompressionEnabled() and
  @c io::Archive::setCompressionEnabled() and renamed
  @c io::Archive::compressionFlags() and @c io::Archive::setCompressionFlags()
  to @vdblink::io::Archive::compression() io::Archive::compression@endlink and
  @vdblink::io::Archive::setCompression() io::Archive::setCompression@endlink.
- Internal and leaf node classes are now required to provide
  "PartialCreate" constructors that optionally bypass the allocation
  of voxel buffers.  Leaf node classes must now also provide
  @vdblink::tree::LeafNode::allocate() allocate@endlink and
  @vdblink::tree::LeafNode::isAllocated() isAllocated@endlink methods
  to manage the allocation of their buffers.
- Removed @c pruneInactive and @c pruneLevelSet methods from the
  @vdblink::tree::Tree Tree@endlink and various node classes.
  These methods have been replaced by the much faster pruning functions
  found in tools/Prune.h.
- Removed @c signedFloodFill methods from the @vdblink::Grid Grid@endlink,
  @vdblink::tree::Tree Tree@endlink and various node classes.
  These methods have been replaced by the much faster functions
  found in tools/SignedFloodFill.h.
- Removed @c Grid::setBackground() and @c Tree::setBackground() (use the
  faster @vdblink::tools::changeBackground() changeBackground@endlink tool
  instead), and removed the default argument from
  @vdblink::tree::RootNode::setBackground() RootNode::setBackground@endlink.

@par
Python:
- Added grid methods @c convertToPolygons() and @c convertToQuads(),
  which convert volumes to meshes, and @c createLevelSetFromPolygons(),
  which converts meshes to volumes.
  <A HREF="http://docs.scipy.org/doc/">NumPy</A> is required.

@par
Maya:
- Added an adaptive polygonal surface extraction node.

@par
Houdini:
- Added a new Resize Narrow Band SOP that can efficiently adjust the width
  of a level set&rsquo;s narrow band.  This allows, for example, for a
  level set to be created quickly from points or polygons with a very
  narrow band that is then quickly resized to a desired width.
- Fixed bugs in the Smooth Level Set and Reshape Level Set SOPs that
  caused them to ignore the selected discretization scheme.
- Added a Morph Level Set SOP.
- Added a From Points SOP to very quickly generate a level set
  from a point cloud, ignoring any radius attribute.
  <I>[DWA internal]</I>
- Added a Voxel Scale mode to the Resample SOP.
- Improved the performance and memory footprint of the From Particles SOP
  for large numbers (tens to hundreds of millions) of particles.
- The Scatter SOP now accepts fractional numbers of particles per voxel.
- Improved the performance of the Scatter SOP by more than an order
  of magnitude.
- The Clip SOP now has a toggle to choose explicitly between a mask grid
  or a bounding box as the clipping region.  As a consequence, the mask grid
  can now be unnamed.
- Added the OpenVDB library version number to the Extended Operator
  Information for all SOPs.
- SOPs are now linked with an rpath to the directory containing the
  OpenVDB library.
- Like the native Houdini file SOP, the Read SOP now allows missing frames
  to be reported either as errors or as warnings.
- The Read SOP now has an optional input for geometry, the bounding box
  of which can be used to clip grids as they are read.  For large grids,
  clipping while reading can result in significantly lower memory usage
  than clipping after reading.
- The From Polygons and Convert SOPs now default to using the polygon soup
  mesh representation, which uses less memory.


@htmlonly <a name="v2_3_0_changes"></a>@endhtmlonly
@par
<B>Version 2.3.0</B> - <I>April 23, 2014</I>
- Added @vdblink::tools::extractSparseTree() extractSparseTree@endlink,
  which selectively extracts and transforms data from a dense grid to
  produce a sparse tree, and @vdblink::tools::extractSparseTreeWithMask()
  extractSparseTreeWithMask@endlink, which copies data from the index-space
  intersection of a sparse tree and a dense input grid.
- Added copy constructors to the
  @vdblink::Grid::Grid(const Grid<OtherTreeType>&) Grid@endlink,
  @vdblink::tree::Tree::Tree(const Tree<OtherRootType>&) Tree@endlink,
  @vdblink::tree::RootNode::RootNode(const RootNode<OtherChildType>&)
  RootNode@endlink,
  @vdblink::tree::InternalNode::InternalNode(const InternalNode<OtherChildNodeType, Log2Dim>&)
  InternalNode@endlink and
  @vdblink::tree::LeafNode::LeafNode(const LeafNode<OtherValueType, Log2Dim>&) LeafNode@endlink
  classes, and an assignment operator overload to
  @vdblink::tree::RootNode::operator=(const RootNode<OtherChildType>&)
  RootNode@endlink, that allow the source and destination to have different
  value types.
- Modified @vdblink::tree::Tree::combine2() Tree::combine2@endlink to permit
  combination of trees with different value types.
- Added @vdblink::CanConvertType CanConvertType@endlink and
  @vdblink::tree::RootNode::SameConfiguration
  RootNode::SameConfiguration@endlink metafunctions, which perform compile-time
  tests for value type and tree type compatibility, and a
  @vdblink::tree::RootNode::hasCompatibleValueType()
  RootNode::hasCompatibleValueType@endlink method, which does runtime checking.
- Added optional support for logging using
  <A HREF="http://log4cplus.sourceforge.net/">log4cplus</A>.
  See logging.h and the @c INSTALL file for details.
- Added  @vdblink::tools::VolumeRayIntersector::hits()
  VolumeRayIntersector::hits@endlink, which returns all the hit segments
  along a ray.  This is generally more efficient than repeated calls to
  @vdblink::tools::VolumeRayIntersector::march()
  VolumeRayIntersector::march@endlink.
- Added member class @vdblink::math::Ray::TimeSpan Ray::TimeSpan@endlink
  and method @vdblink::math::Ray::valid() Ray::valid@endlink, and deprecated
  method @vdblink::math::Ray::test() Ray::test@endlink.
- Fixed a bug in @vdblink::math::VolumeHDDA VolumeHDDA@endlink that could
  cause rendering artifacts when a ray&rsquo;s start time was zero.
  <I>[Contributed&nbsp;by&nbsp;Mike&nbsp;Farnsworth]</I>
- Added a @vdblink::tools::compositeToDense() compositeToDense@endlink tool,
  which composites data from a sparse tree into a dense array, using a
  sparse alpha mask.  Over, Add, Sub, Min, Max, Mult, and Set are
  supported operations.
- Added a @vdblink::tools::transformDense() transformDense@endlink tool,
  which applies a functor to the value of each voxel of a dense grid
  within a given bounding box.
- Improved the performance of node iterators.

@par
API changes:
- Collected the digital differential analyzer code from math/Ray.h
  and tools/RayIntersector.h into a new header file, math/DDA.h.
- Rewrote @vdblink::math::VolumeHDDA VolumeHDDA@endlink and made several
  changes to its API.  (@vdblink::math::VolumeHDDA VolumeHDDA@endlink
  is used internally by @vdblink::tools::VolumeRayIntersector
  VolumeRayIntersector@endlink, whose API is unchanged.)
- @vdblink::tree::Tree::combine2() Tree::combine2@endlink,
  @vdblink::tree::RootNode::combine2() RootNode::combine2@endlink,
  @vdblink::tree::InternalNode::combine2() InternalNode::combine2@endlink,
  @vdblink::tree::LeafNode::combine2() LeafNode::combine2@endlink
  and @vdblink::CombineArgs CombineArgs@endlink all now require an additional
  template argument, which determines the type of the other tree.
- Assignment operators for
  @vdblink::tree::LeafManager::LeafRange::Iterator::operator=()
  LeafManager::LeafRange::Iterator@endlink,
  @vdblink::util::BaseMaskIterator::operator=() BaseMaskIterator@endlink,
  @vdblink::util::NodeMask::operator=() NodeMask@endlink and
  @vdblink::util::RootNodeMask::operator=() RootNodeMask@endlink
  now return references to the respective objects.
- Removed a number of methods that were deprecated in version&nbsp;2.0.0
  or earlier.

@par
Houdini:
- Added a Clip SOP, which does volumetric clipping.
- Added an Occlusion Mask SOP, which generates a mask of the voxels
  inside a camera frustum that are occluded by objects in an input grid.
- The Combine SOP now applies the optional signed flood fill only to
  level set grids, since that operation isn&rsquo;t meaningful for other grids.
- The Filter SOP now processes all grid types, not just scalar grids.


@htmlonly <a name="v2_2_0_changes"></a>@endhtmlonly
@par
<B>Version 2.2.0</B> - <I>February 20, 2014</I>
- Added a simple, multithreaded
  @vdblink::tools::VolumeRender volume renderer@endlink,
  and added volume rendering support to the @c vdb_render
  command-line renderer.
- Added an option to the
  @vdblink::tools::LevelSetRayIntersector LevelSetRayIntersector@endlink
  and to @c vdb_render to specify the isovalue of the level set.
- Added methods to the
  @vdblink::tools::LevelSetRayIntersector LevelSetRayIntersector@endlink
  to return the time of intersection along a world or index ray and to
  return the level set isovalue.
- Improved the performance of the
  @vdblink::tools::VolumeRayIntersector VolumeRayIntersector@endlink
  and added support for voxel dilation to account for interpolation kernels.
- Added a @ref sInterpolation "section" to the Cookbook on interpolation
  using @vdblink::tools::BoxSampler BoxSampler@endlink,
  @vdblink::tools::GridSampler GridSampler@endlink,
  @vdblink::tools::DualGridSampler DualGridSampler@endlink, et al.
- Added a @ref secGrid "section" to the Overview on grids and grid metadata.
- Modified @vdblink::tools::DualGridSampler DualGridSampler@endlink so
  it is more consistent with @vdblink::tools::GridSampler GridSampler@endlink.
- The @vdblink::tools::cpt() cpt@endlink, @vdblink::tools::curl() curl@endlink,
  @vdblink::tools::laplacian() laplacian@endlink,
  @vdblink::tools::meanCurvature() meanCurvature@endlink
  and @vdblink::tools::normalize() normalize@endlink tools now output grids
  with appropriate @vdblink::VecType vector types@endlink
  (covariant, contravariant, etc.).
- Added a @vdblink::tools::transformVectors() transformVectors@endlink tool,
  which applies an affine transformation to the voxel values of a
  vector-valued grid in accordance with the grid&rsquo;s
  @vdblink::VecType vector type@endlink and
  @vdblink::Grid::isInWorldSpace() world space/local space@endlink setting.
- Added a @vdblink::tools::compDiv() compDiv@endlink tool, which combines
  grids by dividing the values of corresponding voxels.
- Fixed a bug in the mean curvature computation that could produce NaNs
  in regions with constant values.
- Added a
  @vdblink::Grid::topologyDifference() Grid::topologyDifference@endlink method.
- Added @vdblink::math::Vec3::exp() exp@endlink and
  @vdblink::math::Vec3::sum() sum@endlink methods to
  @vdblink::math::Vec2 Vec2@endlink, @vdblink::math::Vec3 Vec3@endlink
  and @vdblink::math::Vec4 Vec4@endlink.
- Improved the @vdblink::tools::fillWithSpheres() fillWithSpheres@endlink
  tool for small volumes that are just a few voxels across.
- Improved the accuracy of the mesh to volume converter.
- Fixed a bug in the mesh to volume converter that caused incorrect sign
  classifications for narrow-band level sets.
- Fixed a bug in @vdblink::math::NonlinearFrustumMap::applyIJT()
  NonlinearFrustumMap::applyIJT@endlink that resulted in incorrect values
  when computing the gradient of a grid with a frustum transform.
- Fixed a file I/O bug whereby some <TT>.vdb</TT> files could not be read
  correctly if they contained grids with more than two distinct inactive
  values.
- Fixed an off-by-one bug in the numbering of unnamed grids in <TT>.vdb</TT>
  files.  The first unnamed grid in a file is now retrieved using the name
  &ldquo;<TT>[0]</TT>&rdquo;, instead of &ldquo;<TT>[1]</TT>&rdquo;.
- Fixed a build issue reported by Clang&nbsp;3.2 in tools/GridOperators.h.
- Fixed a memory leak in @vdblink::tools::Film Film@endlink.
- Added library and file format version number constants to the Python module.
- Improved convergence in the
  @vdblink::tools::VolumeRender volume renderer@endlink.
  <I>[Contributed by Jerry Tessendorf and Mark Matthews]</I>
- Made various changes for compatibility with Houdini&nbsp;13 and with
  C++11 compilers.
  <I>[Contributed&nbsp;by&nbsp;SESI]</I>

@par
API changes:
- @vdblink::tools::VolumeRayIntersector::march()
  VolumeRayIntersector::march@endlink no longer returns an @c int
  to distinguish tile vs. voxel hits.  Instead, it now returns @c false
  if no intersection is detected and @c true otherwise.  Also, @e t0 and
  @e t1 might now correspond to the first and last hits of multiple adjacent
  leaf nodes and/or active tiles.
- @vdblink::tools::DualGridSampler DualGridSampler@endlink is no longer
  templated on the target grid type, and the value accessor is now passed
  as an argument.
- The <TT>.vdb</TT> file format has changed slightly.  Tools built with older
  versions of OpenVDB should be recompiled to ensure that they can read files
  in the new format.

@par
Houdini:
- Added topology union, intersection and difference operations to
  the Combine SOP.  These operations combine the active voxel topologies
  of grids that may have different value types.
- Added a Divide operation to the Combine SOP.
- Added support for boolean grids to the Combine, Resample, Scatter, Prune
  and Visualize SOPs.
- The Fill SOP now accepts a vector as the fill value, and it allows
  the fill region bounds to be specified either in index space (as before),
  in world space, or using the bounds of geometry connected to an optional
  new reference input.
- Added a toggle to the Offset Level Set SOP to specify the offset in
  either world or voxel units.
- Added a toggle to the Transform and Resample SOPs to apply the transform
  to the voxel values of vector-valued grids, in accordance with those
  grids&rsquo; @vdblink::VecType vector types@endlink and
  @vdblink::Grid::isInWorldSpace() world space/local space@endlink settings.
- Added a Vector Type menu to the Vector Merge SOP.
- Removed masking options from the Renormalize SOP (since masking is
  not supported yet).
- Reimplemented the Vector Merge SOP for better performance and
  interruptibility and to fix a bug in the handling of tile values.


@htmlonly <a name="v2_1_0_changes"></a>@endhtmlonly
@par
<B>Version 2.1.0</B> - <I>December 12, 2013</I>
- Added a small number of Maya nodes, primarily for conversion of geometry
  to and from OpenVDB volumes and for visualization of volumes.
- Added an initial implementation of
  @vdblink::tools::LevelSetMorphing level set morphing@endlink
  (with improvements to follow soon).
- Added @vdblink::tools::LevelSetMeasure tools::LevelSetMeasure@endlink,
  which efficiently computes the surface area, volume and average
  mean-curvature of narrow-band level sets, in both world and voxel units.
  Those quantities are now exposed as intrinsic attributes on the Houdini
  VDB primitive and can be queried using the native Measure SOP.
- @vdblink::tools::Dense tools::Dense@endlink now supports the XYZ memory
  layout used by Houdini and Maya in addition to the ZYX layout used in
  OpenVDB trees.
- Improved the performance of masking in the
  @vdblink::tools::LevelSetFilter level set filter@endlink tool and
  added inversion and scaling of the mask input, so that any scalar-valued
  volume can be used as a mask, not just volumes with a [0,&nbsp;1] range.
- Added optional masking to the non-level-set filters, to the grid
  operators (CPT, curl, divergence, gradient, Laplacian, mean curvature,
  magnitude, and normalize) and to the Analysis and Filter SOPs.
- Added more narrow band controls to the Rebuild Level Set SOP.
- Improved the accuracy of the
  @vdblink::tools::levelSetRebuild() level set rebuild@endlink tool.
- Added @vdblink::tools::activate() tools::activate@endlink and
  @vdblink::tools::deactivate() tools::deactivate@endlink, which set the
  active states of tiles and voxels whose values are equal to or approximately
  equal to a given value, and added a Deactivate Background Voxels toggle
  to the Combine SOP.
- Added @vdblink::math::BBox::applyMap() BBox::applyMap@endlink and
  @vdblink::math::BBox::applyInverseMap() BBox::applyInverseMap@endlink,
  which allow for transformation of axis-aligned bounding boxes.
- Added a @vdblink::tools::PositionShader position shader@endlink to the
  level set ray-tracer (primarily for debugging purposes).
- Added an @vdblink::io::Queue io::Queue@endlink class that manages a
  concurrent queue for asynchronous serialization of grids to files or streams.
- Fixed a bug in @vdblink::io::Archive io::Archive@endlink whereby writing
  unnamed, instanced grids (i.e., grids sharing a tree) to a file rendered
  the file unreadable.
- Fixed a bug in the @vdblink::tools::VolumeToMesh volume to mesh@endlink
  converter that caused it to generate invalid polygons when the zero crossing
  lay between active and inactive regions.
- Fixed a bug in the @vdblink::tools::UniformPointScatter point scatter@endlink
  tool (and the Scatter SOP) whereby the last voxel always remained empty.
- Fixed a bug in the Read SOP that caused grids with the same name
  to be renamed with a numeric suffix (e.g., &ldquo;grid[1]&rdquo;
  &ldquo;grid[2]&rdquo;, etc.).
- Fixed some unit test failures on 64-bit Itanium machines.

@par
API changes:
- The @vdblink::tools::Filter Filter@endlink tool is now templated on a
  mask grid, and threading is controlled using a grain size, for consistency
  with most of the other level set tools.
- The @vdblink::tools::LevelSetFilter LevelSetFilter@endlink tool is now
  templated on a mask grid.
- All shaders now take a ray direction instead of a ray.


@htmlonly <a name="v2_0_0_changes"></a>@endhtmlonly
@par
<B>Version 2.0.0</B> - <I>October 31, 2013</I>
- Added a @ref python "Python module" with functions for basic manipulation
  of grids (but no tools, yet).
- Added ray intersector tools for efficient, hierarchical intersection
  of rays with @vdblink::tools::LevelSetRayIntersector level-set@endlink
  and @vdblink::tools::VolumeRayIntersector generic@endlink volumes.
- Added a @vdblink::math::Ray Ray@endlink class and a hierarchical
  @vdblink::math::DDA Digital Differential Analyzer@endlink for fast
  ray traversal.
- Added a fully multi-threaded @vdblink::tools::LevelSetRayTracer
  level set ray tracer@endlink and
  @vdblink::tools::PerspectiveCamera camera@endlink
  @vdblink::tools::OrthographicCamera classes@endlink
  that mimic Houdini&rsquo;s cameras.
- Added a simple, command-line renderer (currently for level sets only).
- Implemented a new meshing scheme that produces topologically robust
  two-manifold meshes and is twice as fast as the previous scheme.
- Implemented a new, topologically robust (producing two-manifold meshes)
  level-set-based seamless fracture scheme.  The new scheme eliminates
  visible scarring seen in the previous implementation by subdividing
  internal, nonplanar quads near fracture seams.  In addition,
  fracture seam points are now tagged, allowing them to be used
  to drive pre-fracture dynamics such as local surface buckling.
- Improved the performance of @vdblink::tree::Tree::evalActiveVoxelBoundingBox()
  Tree::evalActiveVoxelBoundingBox@endlink and
  @vdblink::tree::Tree::activeVoxelCount() Tree::activeVoxelCount@endlink,
  and significantly improved the performance of
  @vdblink::tree::Tree::evalLeafBoundingBox() Tree::evalLeafBoundingBox@endlink
  (by about&nbsp;30x).
- Added a tool (and a Houdini SOP) that fills a volume with
  adaptively-sized overlapping or non-overlapping spheres.
- Added a Ray SOP that can be used to perform geometry projections
  using level-set ray intersections or closest-point queries.
- Added a @vdblink::tools::ClosestSurfacePoint tool@endlink that performs
  accelerated closest surface point queries from arbitrary points in
  world space to narrow-band level sets.
- Increased the speed of masked level set filtering by 20% for
  the most common cases.
- Added @vdblink::math::BoxStencil math::BoxStencil@endlink, with support
  for trilinear interpolation and gradient computation.
- Added @vdblink::tree::Tree::topologyIntersection()
  Tree::topologyIntersection@endlink, which intersects a tree&rsquo;s active
  values with those of another tree, and
  @vdblink::tree::Tree::topologyDifference() Tree::topologyDifference@endlink,
  which performs topological subtraction of one tree&rsquo;s active values
  from another&rsquo;s.  In both cases, the <TT>ValueType</TT>s of the two
  trees need not be the same.
- Added @vdblink::tree::Tree::activeTileCount() Tree::activeTileCount@endlink,
  which returns the number of active tiles in a tree.
- Added @vdblink::math::MinIndex() math::MinIndex@endlink and
  @vdblink::math::MaxIndex() math::MaxIndex@endlink, which find the minimum
  and maximum components of a vector without any branching.
- Added @vdblink::math::BBox::minExtent() BBox::minExtent@endlink,
  which returns a bounding box&rsquo;s shortest axis.
- The default @vdblink::math::BBox BBox@endlink constructor now
  generates an invalid bounding box rather than an empty bounding box
  positioned at the origin.  The new behavior is consistent with
  @vdblink::math::CoordBBox CoordBBox@endlink.
  <I>[Thanks to Rick Hankins for suggesting this fix.]</I>
- Added @vdblink::math::CoordBBox::reset() CoordBBox::reset@endlink,
  which resets a bounding box to its initial, invalid state.
- Fixed a bug in the default @vdblink::math::ScaleMap ScaleMap@endlink
  constructor that left some data used in the inverse uninitialized.
- Added @vdblink::math::MapBase::applyJT MapBase::applyJT@endlink, which
  applies the Jacobian transpose to a vector (the Jacobian transpose takes
  a range-space vector to a domain-space vector, e.g., world to index),
  and added @vdblink::math::MapBase::inverseMap() MapBase::inverseMap@endlink,
  which returns a new map representing the inverse of the original map
  (except for @vdblink::math::NonlinearFrustumMap NonlinearFrustumMap@endlink,
  which does not currently have a defined inverse map).
  <br>@b Note: Houdini 12.5 uses an earlier version of OpenVDB, and maps
  created with that version lack virtual table entries for these
  new methods, so do not call these methods from Houdini&nbsp;12.5.
- Reimplemented @vdblink::math::RandomInt math::RandomInt@endlink using
  Boost.Random instead of @c rand() (which is not thread-safe), and deprecated
  @c math::randUniform() and added
  @vdblink::math::Random01 math::Random01@endlink to replace it.
- Modified @vdblink::tools::copyFromDense() tools::copyFromDense@endlink
  and @vdblink::tools::copyToDense() tools::copyToDense@endlink to allow
  for implicit type conversion (e.g., between a
  @vdblink::tools::Dense Dense&lt;Int32&gt;@endlink and a
  @vdblink::FloatTree FloatTree@endlink) and fixed several bugs
  in @vdblink::tools::CopyFromDense tools::CopyFromDense@endlink.
- Fixed bugs in @vdblink::math::Stats math::Stats@endlink and
  @vdblink::math::Histogram math::Histogram@endlink that could produce
  <TT>NaN</TT>s or other incorrect behavior if certain methods were called
  on populations of size zero.
- Renamed <TT>struct tolerance</TT> to
  @vdblink::math::Tolerance math::Tolerance@endlink
  and @c negative to @vdblink::math::negative() math::negative@endlink
  and removed @c math::toleranceValue().
- Implemented a closest point on line segment algorithm,
  @vdblink::math::closestPointOnSegmentToPoint()
  math::closestPointOnSegmentToPoint@endlink.
- Fixed meshing issues relating to masking and automatic partitioning.
- @vdblink::Grid::merge() Grid::merge@endlink and
  @vdblink::tree::Tree::merge() Tree::merge@endlink now accept an optional
  @vdblink::MergePolicy MergePolicy@endlink argument that specifies one of
  three new merging schemes.  (The old merging scheme, which is no longer
  available, used logic for each tree level that was inconsistent with
  the other levels and that could result in active tiles being replaced
  with nodes having only inactive values.)
- Renamed @c LeafNode::coord2offset(), @c LeafNode::offset2coord() and
  @c LeafNode::offset2globalCoord() to
  @vdblink::tree::LeafNode::coordToOffset() coordToOffset@endlink,
  @vdblink::tree::LeafNode::offsetToLocalCoord() offsetToLocalCoord@endlink,
  and @vdblink::tree::LeafNode::offsetToGlobalCoord()
  offsetToGlobalCoord@endlink, respectively, and likewise for
  @vdblink::tree::InternalNode::offsetToGlobalCoord() InternalNode@endlink.
  <I>[Thanks to Rick Hankins for suggesting this change.]</I>
- Replaced @vdblink::tree::Tree Tree@endlink methods @c setValueOnMin,
  @c setValueOnMax and @c setValueOnSum with
  @vdblink::tools::setValueOnMin() tools::setValueOnMin@endlink,
  @vdblink::tools::setValueOnMax() tools::setValueOnMax@endlink and
  @vdblink::tools::setValueOnSum() tools::setValueOnSum@endlink
  (and a new @vdblink::tools::setValueOnMult() tools::setValueOnMult@endlink)
  and added @vdblink::tree::Tree::modifyValue() Tree::modifyValue@endlink
  and @vdblink::tree::Tree::modifyValueAndActiveState()
  Tree::modifyValueAndActiveState@endlink, which modify voxel values
  in-place via user-supplied functors.  Similarly, replaced
  @c ValueAccessor::setValueOnSum() with
  @vdblink::tree::ValueAccessor::modifyValue()
  ValueAccessor::modifyValue@endlink
  and @vdblink::tree::ValueAccessor::modifyValueAndActiveState()
  ValueAccessor::modifyValueAndActiveState@endlink, and added a
  @vdblink::tree::TreeValueIteratorBase::modifyValue() modifyValue@endlink
  method to all value iterators.
- Removed @c LeafNode::addValue and @c LeafNode::scaleValue.
- Added convenience classes @vdblink::tree::Tree3 tree::Tree3@endlink and
  @vdblink::tree::Tree5 tree::Tree5@endlink for custom tree configurations.
- Added an option to the From Particles SOP to generate an alpha mask,
  which can be used to constrain level set filtering so as to preserve
  surface details.
- The mesh to volume converter now handles point-degenerate polygons.
- Fixed a bug in the Level Set Smooth, Level Set Renormalize and
  Level Set Offset SOPs that caused the group name to be ignored.
- Fixed various OS X and Windows build issues.
  <I>[Contributions from SESI and DD]</I>


@htmlonly <a name="v1_2_0_changes"></a>@endhtmlonly
@par
<B>Version 1.2.0</B> - <I>June 28 2013</I>
- @vdblink::tools::LevelSetFilter Level set filters@endlink now accept
  an optional alpha mask grid.
- Implemented sharp feature extraction for level set surfacing.
  This enhances the quality of the output mesh and reduces aliasing
  artifacts.
- Added masking options to the meshing tools, as well as a spatial
  multiplier for the adaptivity threshold, automatic partitioning,
  and the ability to preserve edges and corners when mesh adaptivity
  is applied.
- The mesh to volume attribute transfer scheme now takes surface
  orientation into account, which improves accuracy in proximity to
  edges and corners.
- Added a @vdblink::tree::LeafManager::foreach() foreach@endlink method
  to @vdblink::tree::LeafManager tree::LeafManager@endlink that, like
  @vdblink::tools::foreach() tools::foreach@endlink, applies a user-supplied
  functor to each leaf node in parallel.
- Rewrote the particle to level set converter, simplifying the API,
  improving performance (especially when particles have a fixed radius),
  adding the capability to transfer arbitrary point attributes,
  and fixing a velocity trail bug.
- Added utility methods @vdblink::math::Sign() Sign@endlink,
  @vdblink::math::SignChange() SignChange@endlink,
  @vdblink::math::isApproxZero() isApproxZero@endlink,
  @vdblink::math::Cbrt() Cbrt@endlink and
  @vdblink::math::ZeroCrossing() ZeroCrossing@endlink to math/Math.h.
- Added a @vdblink::tree::ValueAccessor3::probeNode() probeNode@endlink method
  to the value accessor and to tree nodes that returns a pointer to the node
  that contains a given voxel.
- Deprecated @c LeafNode::addValue and @c LeafNode::scaleValue.
- Doubled the speed of the mesh to volume converter (which also improves
  the performance of the fracture and level set rebuild tools) and
  improved its inside/outside voxel classification near edges and corners.
- @vdblink::tools::GridSampler GridSampler@endlink now accepts either a grid,
  a tree or a value accessor, and it offers faster index-based access methods
  and much better performance in cases where many instances are allocated.
- Extended @vdblink::tools::Dense tools::Dense@endlink to make it more
  compatible with existing tools.
- Fixed a crash in @vdblink::io::Archive io::Archive@endlink whenever
  the library was unloaded from memory and then reloaded.
  <I>[Contributed by Ollie Harding]</I>
- Fixed a bug in @c GU_PrimVDB::buildFromPrimVolume(), seen during the
  conversion from Houdini volumes to OpenVDB grids, that could cause
  signed flood fill to be applied to non-level set grids, resulting in
  active tiles with incorrect values.
- Added a Prune SOP with several pruning schemes.


@htmlonly <a name="v1_1_1_changes"></a>@endhtmlonly
@par
<B>Version 1.1.1</B> - <I>May 10 2013</I>
- Added a simple @vdblink::tools::Dense dense grid class@endlink and tools
  to copy data from dense voxel arrays into OpenVDB grids and vice-versa.
- Starting with Houdini 12.5.396, plugins built with this version
  of OpenVDB can coexist with native Houdini OpenVDB nodes.
- The level set fracture tool now smooths seam line edges during
  mesh extraction, eliminating staircase artifacts.
- Significantly improved the performance of the
  @vdblink::util::leafTopologyIntersection()
  leafTopologyIntersection@endlink and
  @vdblink::util::leafTopologyDifference() leafTopologyDifference@endlink
  utilities and added a @vdblink::tree::LeafNode::topologyDifference()
  LeafNode::topologyDifference@endlink method.
- Added convenience functions that provide simplified interfaces
  to the @vdblink::tools::meshToLevelSet() mesh to volume@endlink
  and @vdblink::tools::volumeToMesh() volume to mesh@endlink converters.
- Added a @vdblink::tools::accumulate() tools::accumulate@endlink function
  that is similar to @vdblink::tools::foreach() tools::foreach@endlink
  but can be used to accumulate the results of computations over the values
  of a grid.
- Added @vdblink::tools::statistics() tools::statistics@endlink,
  @vdblink::tools::opStatistics() tools::opStatistics@endlink and
  @vdblink::tools::histogram() tools::histogram@endlink, which efficiently
  compute statistics (mean, variance, etc.) and histograms of grid values
  (using @vdblink::math::Stats math::Stats@endlink and
  @vdblink::math::Histogram math::Histogram@endlink).
- Modified @vdblink::math::CoordBBox CoordBBox@endlink to adhere to
  TBB&rsquo;s splittable type requirements, so that, for example,
  a @c CoordBBox can be used as a blocked iteration range.
- Added @vdblink::tree::Tree::addTile() Tree::addTile@endlink,
  @vdblink::tree::Tree::addLeaf() Tree::addLeaf@endlink and
  @vdblink::tree::Tree::stealNode() Tree::stealNode@endlink, for fine
  control over tree construction.
- Addressed a numerical stability issue when performing Gaussian
  filtering of level set grids.
- Changed the return type of @vdblink::math::CoordBBox::volume()
  CoordBBox::volume@endlink to reduce the risk of overflow.
- When the input mesh is self-intersecting, the mesh to volume converter
  now produces a level set with a monotonic gradient field.
- Fixed a threading bug in the mesh to volume converter that caused it
  to produce different results for the same input.
- Fixed a bug in the particle to level set converter that prevented
  particles with zero velocity from being rasterized in Trail mode.
- Added an optional input to the Create SOP into which to merge
  newly-created grids.
- Fixed a bug in the Resample SOP that caused it to produce incorrect
  narrow-band widths when resampling level set grids.
- Fixed a bug in the To Polygons SOP that caused intermittent crashes
  when the optional reference input was connected.
- Fixed a bug in the Advect Level Set SOP that caused a crash
  when the velocity input was connected but empty.
- The Scatter and Sample Point SOPs now warn instead of erroring
  when given empty grids.
- Fixed a crash in @c vdb_view when stepping through multiple grids
  after changing render modes.
- @c vdb_view can now render fog volumes and vector fields, and it now
  features interactively adjustable clipping planes that enable
  one to view the interior of a volume.


@htmlonly <a name="v1_1_0_changes"></a>@endhtmlonly
@par
<B>Version 1.1.0</B> - <I>April 4 2013</I>
- The @vdblink::tools::resampleToMatch() resampleToMatch@endlink tool,
  the Resample SOP and the Combine SOP now use level set rebuild to correctly
  and safely resample level sets.  Previously, scaling a level set would
  invalidate the signed distance field, leading to holes and other artifacts.
- Added a mask-based topological
  @vdblink::tools::erodeVoxels erosion tool@endlink, and rewrote and
  simplified the @vdblink::tools::dilateVoxels dilation tool@endlink.
- The @vdblink::tools::LevelSetAdvection LevelSetAdvection@endlink tool
  can now advect forward or backward in time.
- Tree::pruneLevelSet() now replaces each pruned node with a tile having
  the inside or outside
  background value, instead of arbitrarily selecting one of the node&rsquo;s
  tile or voxel values.
- When a grid is saved to a file with
  @vdblink::Grid::saveFloatAsHalf() saveFloatAsHalf@endlink set to @c true,
  the grid&rsquo;s background value is now also quantized to 16 bits.
  (Not quantizing the background value caused a mismatch with the values
  of background tiles.)
- As with @vdblink::tools::foreach() tools::foreach@endlink, it is now
  possible to specify whether functors passed to
  @vdblink::tools::transformValues() tools::transformValues@endlink
  should be shared across threads.
- @vdblink::tree::LeafManager tree::LeafManager@endlink can now be
  instantiated with a @const tree, although buffer swapping with @const trees
  is disabled.
- Added a @vdblink::Grid::signedFloodFill() Grid::signedFloodFill@endlink
  overload that allows one to specify inside and outside values.
- Fixed a bug in Grid::setBackground() so that now only the values of
  inactive voxels change.
- Fixed @vdblink::Grid::topologyUnion() Grid::topologyUnion@endlink so that
  it actually unions tree topology, instead of just the active states
  of tiles and voxels.  The previous behavior broke multithreaded code
  that relied on input and output grids having compatible tree topology.
- @vdblink::math::Transform math::Transform@endlink now includes an
  @vdblink::math::Transform::isIdentity() isIdentity@endlink predicate
  and methods to @vdblink::math::Transform::preMult(const Mat4d&) pre-@endlink
  and @vdblink::math::Transform::postMult(const Mat4d&) postmultiply@endlink
  by a matrix.
- Modified the @link NodeMasks.h node mask@endlink classes to permit
  octree-like tree configurations (i.e., with a branching factor of two)
  and to use 64-bit operations instead of 32-bit operations.
- Implemented a new, more efficient
  @vdblink::math::closestPointOnTriangleToPoint() closest point
  on triangle@endlink algorithm.
- Implemented a new vertex normal scheme in the volume to mesh
  converter, and resolved some overlapping polygon issues.
- The volume to mesh converter now meshes not just active voxels
  but also active tiles.
- Fixed a bug in the mesh to volume converter that caused unsigned
  distance field conversion to produce empty grids.
- Fixed a bug in the level set fracture tool whereby the cutter overlap
  toggle was ignored.
- Fixed an infinite loop bug in @c vdb_view.
- Updated @c vdb_view to use the faster and less memory-intensive
  OpenVDB volume to mesh converter instead of marching cubes,
  and rewrote the shader to be OpenGL 3.2 and GLSL 1.2 compatible.
- Given multiple input files or a file containing multiple grids,
  @c vdb_view now displays one grid at a time.  The left and right
  arrow keys cycle between grids.
- The To Polygons SOP now has an option to associate the input grid&rsquo;s
  name with each output polygon.


@htmlonly <a name="v1_0_0_changes"></a>@endhtmlonly
@par
<B>Version 1.0.0</B> - <I>March 14 2013</I>
- @vdblink::tools::levelSetRebuild() tools::levelSetRebuild@endlink
  now throws an exception when given a non-scalar or non-floating-point grid.
- The tools in tools/GridOperators.h are now interruptible, as is
  the Analysis SOP.
- Added a
  @vdblink::tree::LeafManager::LeafRange::Iterator leaf node iterator@endlink
  and a TBB-compatible
  @vdblink::tree::LeafManager::LeafRange range class@endlink
  to the LeafManager.
- Modified the @vdblink::tools::VolumeToMesh VolumeToMesh@endlink tool
  to handle surface topology issues around fracture seam lines.
- Modified the Makefile to allow @c vdb_view to compile on OS X systems
  (provided that GLFW is available).
- Fixed a bug in the Create SOP that resulted in "invalid parameter name"
  warnings.
- The Combine SOP now optionally resamples the A grid into the B grid&rsquo;s
  index space (or vice-versa) if the A and B transforms differ.
- The Vector Split and Vector Merge SOPs now skip inactive voxels
  by default, but they can optionally be made to include inactive voxels,
  as they did before.
- The @vdblink::tools::LevelSetFracture LevelSetFracture@endlink tool now
  supports custom rotations for each cutter instance, and the Fracture SOP
  now uses quaternions to generate uniformly-distributed random rotations.


@htmlonly <a name="v0_104_0_changes"></a>@endhtmlonly
@par
<B>Version 0.104.0</B> - <I>February 15 2013</I>
- Added a @vdblink::tools::levelSetRebuild() tool@endlink and a SOP
  to rebuild a level set from any scalar volume.
- @c .vdb files are now saved using a mask-based compression scheme
  that is an order of magnitude faster than ZLIB and produces comparable
  file sizes for level set and fog volume grids.  (ZLIB compression
  is still enabled by default for other classes of grids).
- The @vdblink::tools::Filter Filter@endlink and
  @vdblink::tools::LevelSetFilter LevelSetFilter@endlink tools now
  include a Gaussian filter, and mean (box) filtering is now 10-50x faster.
- The isosurface @vdblink::tools::VolumeToMesh meshing tool@endlink
  is now more robust (to level sets with one voxel wide narrow bands,
  for example).
- Mesh to volume conversion is on average 1.5x faster and up to 5.5x
  faster for high-resolution meshes where the polygon/voxel size ratio
  is small.
- Added @vdblink::createLevelSet() createLevelSet@endlink and
  @vdblink::createLevelSetSphere() createLevelSetSphere@endlink
  factory functions for level set grids.
- @vdblink::tree::ValueAccessor tree::ValueAccessor@endlink is now faster
  for trees of height 2, 3 and 4 (the latter is the default), and it now
  allows one to specify, via a template argument, the number of node levels
  to be cached, which can also improve performance in special cases.
- Added a toggle to @vdblink::tools::foreach() tools::foreach@endlink
  to specify whether or not the functor should be shared across threads.
- Added @vdblink::Mat4SMetadata Mat4s@endlink and
  @vdblink::Mat4DMetadata Mat4d@endlink metadata types.
- Added explicit pre- and postmultiplication methods to the @c Transform,
  @c Map and @c Mat4 classes and deprecated the old accumulation methods.
- Modified @vdblink::math::NonlinearFrustumMap NonlinearFrustumMap@endlink
  to be more compatible with Houdini&rsquo;s frustum transform.
- Fixed a @vdblink::tools::GridTransformer GridTransformer@endlink bug
  that caused it to translate the output grid incorrectly in some cases.
- Fixed a bug in the tree-level
  @vdblink::tree::LeafIteratorBase LeafIterator@endlink that resulted in
  intermittent crashes in
  @vdblink::tools::dilateVoxels() tools::dilateVoxels@endlink.
- The @c Hermite data type and Hermite grids are no longer supported.
- Added tools/GridOperators.h, which includes new, cleaner implementations
  of the @vdblink::tools::cpt() closest point transform@endlink,
  @vdblink::tools::curl() curl@endlink,
  @vdblink::tools::divergence() divergence@endlink,
  @vdblink::tools::gradient() gradient@endlink,
  @vdblink::tools::laplacian() Laplacian@endlink,
  @vdblink::tools::magnitude() magnitude@endlink,
  @vdblink::tools::meanCurvature() mean curvature@endlink and
  @vdblink::tools::normalize() normalize@endlink tools.
- Interrupt support has been improved in several tools, including
  @vdblink::tools::ParticlesToLevelSet tools::ParticlesToLevelSet@endlink.
- Simplified the API of the @vdblink::math::BaseStencil Stencil@endlink class
  and added an @vdblink::math::BaseStencil::intersects() intersects@endlink
  method to test for intersection with a specified isovalue.
- Renamed @c voxelDimensions to @c voxelSize in transform classes
  and elsewhere.
- Deprecated @c houdini_utils::ParmFactory::setChoiceList in favor of
  @c houdini_utils::ParmFactory::setChoiceListItems, which requires
  a list of <I>token, label</I> string pairs.
- Made various changes for Visual C++ compatibility.
  <I>[Contributed by SESI]</I>
- Fixed a bug in @c houdini_utils::getNodeChain() that caused the
  Offset Level Set, Smooth Level Set and Renormalize Level Set SOPs
  to ignore frame changes.
  <I>[Contributed by SESI]</I>
- The From Particles SOP now provides the option to write into
  an existing grid.
- Added a SOP to edit grid metadata.
- The Fracture SOP now supports multiple cutter objects.
- Added a To Polygons SOP that complements the Fracture SOP and allows
  for elimination of seam lines, generation of correct vertex normals
  and grouping of polygons when surfacing fracture fragments, using
  the original level set or mesh as a reference.


@htmlonly <a name="v0_103_1_changes"></a>@endhtmlonly
@par
<B>Version 0.103.1</B> - <I>January 15 2013</I>
- @vdblink::tree::ValueAccessor tree::ValueAccessor@endlink read operations
  are now faster for four-level trees.
  (Preliminary benchmark tests suggest a 30-40% improvement.)
- For vector-valued grids, @vdblink::tools::compMin() tools::compMin@endlink
  and @vdblink::tools::compMax() tools::compMax@endlink now compare
  vector magnitudes instead of individual components.
- Migrated grid sampling code to a new file, Interpolation.h,
  and deprecated old files and classes.
- Added a level-set @vdblink::tools::LevelSetFracture fracture tool@endlink
  and a Fracture SOP.
- Added @vdblink::tools::sdfInteriorMask() tools::sdfInteriorMask@endlink,
  which creates a mask of the interior region of a level set grid.
- Fixed a bug in the mesh to volume converter that produced unexpected
  nonzero values for voxels at the intersection of two polygons,
  and another bug that produced narrow-band widths that didn&rsquo;t respect
  the background value when the half-band width was less than three voxels.
- @c houdini_utils::ParmFactory can now correctly generate ramp multi-parms.
- Made various changes for Visual C++ compatibility.
  <I>[Contributed by SESI]</I>
- The Convert SOP can now convert between signed distance fields and
  fog volumes and from volumes to meshes.
  <I>[Contributed by SESI]</I>
- For level sets, the From Mesh and From Particles SOPs now match
  the reference grid&rsquo;s narrow-band width.
- The Scatter SOP can now optionally scatter points in the interior
  of a level set.


@htmlonly <a name="v0_103_0_changes"></a>@endhtmlonly
@par
<B>Version 0.103.0</B> - <I>December 21 2012</I>
- The mesh to volume converter is now 60% faster at generating
  level sets with wide bands, and the From Mesh SOP is now interruptible.
- Fixed a threading bug in the recently-added
  @vdblink::tools::compReplace() compReplace@endlink tool
  that caused it to produce incorrect output.
- Added a @vdblink::tree::Tree::probeConstLeaf() probeConstLeaf@endlink
  method to the @vdblink::tree::Tree::probeConstLeaf() Tree@endlink,
  @vdblink::tree::ValueAccessor::probeConstLeaf() ValueAccessor@endlink
  and @vdblink::tree::RootNode::probeConstLeaf() node@endlink classes.
- The Houdini VDB primitive doesn&rsquo;t create a @c name attribute
  unnecessarily (i.e., if its grid&rsquo;s name is empty), but it now
  correctly allows the name to be changed to the empty string.
- Fixed a crash in the Vector Merge SOP when fewer than three grids
  were merged.
- The From Particles SOP now features a "maximum half-width" parameter
  to help avoid runaway computations.


@htmlonly <a name="v0_102_0_changes"></a>@endhtmlonly
@par
<B>Version 0.102.0</B> - <I>December 13 2012</I>
- Added @vdblink::tools::compReplace() tools::compReplace@endlink,
  which copies the active values of one grid into another, and added
  a "Replace A With Active B" mode to the Combine SOP.
- @vdblink::Grid::signedFloodFill() Grid::signedFloodFill@endlink
  no longer enters an infinite loop when filling an empty grid.
- Fixed a bug in the particle to level set converter that sometimes
  produced level sets with holes, and fixed a bug in the SOP that
  could result in random output.
- Fixed an issue in the frustum preview feature of the Create SOP
  whereby rendering very large frustums could cause high CPU usage.
- Added streamline support to the constrained advection scheme
  in the Advect Points SOP.
- Added an Advect Level Set SOP.


@htmlonly <a name="v0_101_1_changes"></a>@endhtmlonly
@par
<B>Version 0.101.1</B> - <I>December 11 2012</I> (DWA internal release)
- Partially reverted the Houdini VDB primitive&rsquo;s grid accessor methods
  to their pre-0.98.0 behavior.  A primitive&rsquo;s grid can once again
  be accessed by shared pointer, but now also by reference.
  Accessor methods for grid metadata have also been added, and the
  primitive now ensures that metadata and transforms are never shared.
- Fixed an intermittent crash in the From Particles SOP.


@htmlonly <a name="v0_101_0_changes"></a>@endhtmlonly
@par
<B>Version 0.101.0</B> - <I>December 6 2012</I> (DWA internal release)
- Partially reverted the @vdblink::Grid Grid@endlink&rsquo;s
  @vdblink::Grid::tree() tree@endlink and
  @vdblink::Grid::transform() transform@endlink accessor methods
  to their pre-0.98.0 behavior, eliminating copy-on-write but
  preserving their return-by-reference semantics.  These methods
  are now supplemented with a suite of
  @vdblink::Grid::treePtr() shared@endlink
  @vdblink::Grid::baseTreePtr() pointer@endlink
  @vdblink::Grid::transformPtr() accessors@endlink.
- Restructured the @vdblink::tools::meshToVolume
  mesh to volume converter@endlink for a 40% speedup
  and to be more robust to non-manifold geometry, to better preserve
  sharp features, to support arbitrary tree configurations and
  to respect narrow-band limits.
- Added a @c getNodeBoundingBox method to
  @vdblink::tree::RootNode::getNodeBoundingBox() RootNode@endlink,
  @vdblink::tree::InternalNode::getNodeBoundingBox() InternalNode@endlink
  and @vdblink::tree::LeafNode::getNodeBoundingBox() LeafNode@endlink
  that returns the index space spanned by a node.
- Made various changes for Visual C++ compatibility.
  <I>[Contributed by SESI]</I>
- Renamed the Reshape Level Set SOP to Offset Level Set.
- Fixed a crash in the Convert SOP and added support for conversion
  of empty grids.


@htmlonly <a name="v0_100_0_changes"></a>@endhtmlonly
@par
<B>Version 0.100.0</B> - <I>November 30 2012</I> (DWA internal release)
- Greatly improved the performance of the level set to fog volume
  @vdblink::tools::sdfToFogVolume() converter@endlink.
- Improved the performance of the
  @vdblink::tools::Filter::median() median filter@endlink
  and of level set @vdblink::tools::csgUnion() CSG@endlink operations.
- Reintroduced Tree::pruneLevelSet(), a specialized Tree::pruneInactive()
  for level-set grids.
- Added utilities to the @c houdini_utils library to facilitate the
  collection of a chain of adjacent nodes of a particular type
  so that they can be cooked in a single step.  (For example,
  adjacent @c xform SOPs could be collapsed by composing their
  transformation matrices into a single matrix.)
- Added pruning and flood-filling options to the Convert SOP.
- Reimplemented the Filter SOP, omitting level-set-specific filters
  and adding node chaining (to reduce memory usage when applying
  several filters in sequence).
- Added a toggle to the Read SOP to read grid metadata and
  transforms only.
- Changed the attribute transfer scheme on the From Mesh and
  From Particles SOPs to allow for custom grid names and
  vector type metadata.


@htmlonly <a name="v0_99_0_changes"></a>@endhtmlonly
@par
<B>Version 0.99.0</B> - <I>November 21 2012</I>
- Added @vdblink::Grid Grid@endlink methods that return non-<TT>const</TT>
  tree and transform references without triggering deep copies,
  as well as @c const methods that return @c const shared pointers.
- Added @c Grid methods to @vdblink::Grid::addStatsMetadata populate@endlink
  a grid&rsquo;s metadata with statistics like the active voxel count, and to
  @vdblink::Grid::getStatsMetadata retrieve@endlink that metadata.
  By default, statistics are now computed and added to grids
  whenever they are written to <TT>.vdb</TT> files.
- Added @vdblink::io::File::readGridMetadata io::File::readGridMetadata@endlink
  and @vdblink::io::File::readAllGridMetadata
  io::File::readAllGridMetadata@endlink methods to read just the
  grid metadata and transforms from a <TT>.vdb</TT> file.
- Fixed numerical precision issues in the
  @vdblink::tools::csgUnion csgUnion@endlink,
  @vdblink::tools::csgIntersection csgIntersection@endlink
  and @vdblink::tools::csgDifference csgDifference@endlink
  tools, and added toggles to optionally disable postprocess pruning.
- Fixed an issue in @c vdb_view with the ordering of GL vertex buffer calls.
  <I>[Contributed by Bill Katz]</I>
- Fixed an intermittent crash in the
  @vdblink::tools::ParticlesToLevelSet ParticlesToLevelSet@endlink tool,
  as well as a race condition that could cause data corruption.
- The @c ParticlesToLevelSet tool and From Particles SOP can now transfer
  arbitrary point attribute values from the input particles to output voxels.
- Fixed a bug in the Convert SOP whereby the names of primitives
  were lost during conversion, and another bug that resulted in
  arithmetic errors when converting empty grids.
- Fixed a bug in the Combine SOP that caused the Operation selection
  to be lost.


@htmlonly <a name="v0_98_0_changes"></a>@endhtmlonly
@par
<B>Version 0.98.0</B> - <I>November 16 2012</I>
- @vdblink::tree::Tree Tree@endlink and
  @vdblink::math::Transform Transform@endlink objects (and
  @vdblink::Grid Grid@endlink objects in the context of Houdini SOPs)
  are now passed and accessed primarily by reference rather than by
  shared pointer.
  <I>[Contributed by SESI]</I>
- Reimplemented @vdblink::math::CoordBBox CoordBBox@endlink to address several
  off-by-one bugs related to bounding box dimensions.
- Fixed an off-by-one bug in @vdblink::Grid::evalActiveVoxelBoundingBox()
  evalActiveVoxelBoundingBox@endlink.
- Introduced the @vdblink::tree::LeafManager LeafManager@endlink class,
  which will eventually replace the @c LeafArray class.  @c LeafManager supports
  dynamic buffers stored as a structure of arrays (SOA), unlike @c LeafArray,
  which supports only static buffers stored as an array of structures (AOS).
- Improved the performance of the
  @vdblink::tools::LevelSetFilter LevelSetFilter@endlink and
  @vdblink::tools::LevelSetTracker LevelSetTracker@endlink tools by rewriting
  them to use the new @vdblink::tree::LeafManager LeafManager@endlink class.
- Added @vdblink::tree::Tree::setValueOnly() Tree::setValueOnly@endlink and
  @vdblink::tree::ValueAccessor::setValueOnly()
  ValueAccessor::setValueOnly@endlink methods, which change the value of
  a voxel without changing its active state, and
  @vdblink::tree::Tree::probeLeaf() Tree::probeLeaf@endlink and
  @vdblink::tree::ValueAccessor::probeLeaf() ValueAccessor::probeLeaf@endlink
  methods that return the leaf node that contains a given voxel (unless
  the voxel is represented by a tile).
- Added a @vdblink::tools::LevelSetAdvection LevelSetAdvection@endlink tool
  that propagates and tracks narrow-band level sets.
- Introduced a new @vdblink::tools::GridSampler GridSampler@endlink class
  that supports world-space (or index-space) sampling of grid values.
- Changed the interpretation of the
  @vdblink::math::NonlinearFrustumMap NonlinearFrustumMap@endlink&rsquo;s
  @em taper parameter to be the ratio of the near and far plane depths.
- Added a @c ParmFactory::setChoiceList() overload that accepts
  (@em token, @em label) string pairs, and a @c setDefault() overload that
  accepts an STL string.
- Fixed a crash in the Combine SOP in Copy B mode.
- Split the Level Set Filter SOP into three separate SOPs,
  Level Set Smooth, Level Set Reshape and Level Set Renormalize.
  When two or more of these nodes are connected in sequence, they interact
  to reduce memory usage: the last node in the sequence performs
  all of the operations in one step.
- The Advect Points SOP can now output polyline streamlines
  that trace the paths of the points.
- Added an option to the Analysis SOP to specify names for output grids.
- Added camera-derived frustum transform support to the Create SOP.


@htmlonly <a name="v0_97_0_changes"></a>@endhtmlonly
@par
<B>Version 0.97.0</B> - <I>October 18 2012</I>
- Added a narrow-band @vdblink::tools::LevelSetTracker level set
  interface tracking tool@endlink (up to fifth-order in space but currently
  only first-order in time, with higher temporal orders to be added soon).
- Added a @vdblink::tools::LevelSetFilter level set filter tool@endlink
  to perform unrestricted surface smoothing (e.g., Laplacian flow),
  filtering (e.g., mean value) and morphological operations (e.g.,
  morphological opening).
- Added adaptivity to the @vdblink::tools::VolumeToMesh
  level set meshing tool@endlink for faster mesh extraction with fewer
  polygons, without postprocessing.
- Added a @vdblink::tree::ValueAccessor::touchLeaf()
  ValueAccessor::touchLeaf@endlink method that creates (if necessary)
  and returns the leaf node containing a given voxel.  It can be used
  to preallocate leaf nodes over which to run parallel algorithms.
- Fixed a bug in @vdblink::Grid::merge() Grid::merge@endlink whereby
  active tiles were sometimes lost.
- Added @vdblink::tree::LeafManager LeafManager@endlink, which is similar
  to @c LeafArray but supports a dynamic buffer count and allocates buffers
  more efficiently.  Useful for temporal integration (e.g., for level set
  propagation and interface tracking), @c LeafManager is meant to replace
  @c LeafArray, which will be deprecated in the next release.
- Added a @vdblink::tree::LeafNode::fill() LeafNode::fill@endlink method
  to efficiently populate leaf nodes with constant values.
- Added a @vdblink::tree::Tree::visitActiveBBox() Tree::visitActiveBBox@endlink
  method that applies a functor to the bounding boxes of all active tiles
  and leaf nodes and that can be used to improve the performance of
  ray intersection tests, rendering of bounding boxes, etc.
- Added a @vdblink::tree::Tree::voxelizeActiveTiles()
  Tree::voxelizeActiveTiles@endlink method to densify active tiles.
  While convenient and fast, this can produce large dense grids, so use
  it with caution.
- Repackaged @c Tree::pruneLevelSet() as a Tree::pruneOp()-compatible
  functor.  Tree::LevelSetPrune is a specialized Tree::pruneInactive
  for level-set grids and is used in interface tracking.
- Added a GridBase::pruneGrid() method.
- Added a @vdblink::Grid::hasUniformVoxels() Grid:hasUniformVoxels@endlink
  method.
- Renamed @c tools::dilate to
  @vdblink::tools::dilateVoxels() dilateVoxels@endlink and improved its
  performance.  The new name reflects the fact that the current
  implementation ignores active tiles.
- Added a @vdblink::tools::resampleToMatch() tools::resampleToMatch@endlink
  function that resamples an input grid into an output grid with a
  different transform such that, after resampling, the input and output grids
  coincide, but the output grid&rsquo;s transform is preserved.
- Significantly improved the performance of depth-bounded value
  iterators (@vdblink::tree::Tree::ValueOnIter ValueOnIter@endlink,
  @vdblink::tree::Tree::ValueAllIter ValueAllIter@endlink, etc.)
  when the depth bound excludes leaf nodes.
- Exposed the value buffers inside leaf nodes with
  @vdblink::tree::LeafNode::buffer() LeafNode::buffer@endlink.
  This allows for very fast access (const and non-const) to voxel
  values using linear array offsets instead of @ijk coordinates.
- In openvdb_houdini/UT_VDBTools.h, added operators for use with
  @c processTypedGrid that resample grids in several different ways.
- Added a policy mechanism to @c houdini_utils::OpFactory that allows for
  customization of operator names, icons, and Help URLs.
- Renamed many of the Houdini SOPs to make the names more consistent.
- Added an Advect Points SOP.
- Added a Level Set Filter SOP that allows for unrestricted surface
  deformations, unlike the older Filter SOP, which restricts surface
  motion to the initial narrow band.
- Added staggered vector sampling to the Sample Points SOP.
- Added a minimum radius threshold to the particle voxelization tool
  and SOP.
- Merged the Composite and CSG SOPs into a single Combine SOP.
- Added a tool and a SOP to efficiently generate narrow-band level set
  representations of spheres.
- In the Visualize SOP, improved the performance of tree topology
  generation, which is now enabled by default.


@htmlonly <a name="v0_96_0_changes"></a>@endhtmlonly
@par
<B>Version 0.96.0</B> - <I>September 24 2012</I>
- Fixed a memory corruption bug in the mesh voxelizer tool.
- Temporarily removed the optional clipping feature from the level set mesher.
- Added "Staggered Vector Field" to the list of grid classes in the Create SOP.


@htmlonly <a name="v0_95_0_changes"></a>@endhtmlonly
@par
<B>Version 0.95.0</B> - <I>September 20 2012</I>
- Added a quad @vdblink::tools::VolumeToMesh meshing@endlink tool for
  higher-quality level set meshing and updated the Visualizer SOP
  to use it.
- Fixed a precision error in the @vdblink::tools::meshToVolume
  mesh voxelizer@endlink and improved the quality of inside/outside
  voxel classification.  Output grids are now also
  @vdblink::Grid::setGridClass() classified@endlink as either level sets
  or fog volumes.
- Modified the @vdblink::tools::GridResampler GridResampler@endlink
  to use the signed flood fill optimization only on grids that are
  tagged as level sets.
- Added a @vdblink::math::Quat quaternion@endlink class to the
  math library and a method to return the
  @vdblink::math::Mat3::trace trace@endlink of a @c Mat3.
- Fixed a bug in the
  @vdblink::tree::ValueAccessor::ValueAccessor(const ValueAccessor&)
  ValueAccessor@endlink copy constructor that caused the copy to reference
  the original.
- Fixed a bug in @vdblink::tree::RootNode::setActiveState()
  RootNode::setActiveState@endlink that caused a crash
  when marking a (virtual) background voxel as inactive.
- Added a @c Tree::pruneLevelSet method that is similar to but faster than
  Tree::pruneInactive() for level set grids.
- Added fast leaf node voxel access
  @vdblink::tree::LeafNode::getValue(Index) const methods@endlink
  that index by linear offset (as returned by
  @vdblink::tree::LeafNode::ValueOnIter::pos() ValueIter::pos@endlink)
  instead of by @ijk coordinates.
- Added a @vdblink::tree::Tree::touchLeaf() Tree::touchLeaf@endlink
  method that can be used to preallocate a static tree topology over which
  to safely perform multithreaded processing.
- Added a grain size argument to @c LeafArray for finer control of parallelism.
- Modified the Makefile to make it easier to omit the <TT>doc</TT>,
  @c vdb_test and @c vdb_view targets.
- Added utility functions (in <TT>houdini/UT_VDBUtils.h</TT>) to convert
  between Houdini and OpenVDB matrix and vector types.
  <I>[Contributed by SESI]</I>
- Added accessors to @c GEO_PrimVDB that make it easier to directly access
  voxel data and that are used by the HScript volume expression functions
  in Houdini 12.5.  <I>[Contributed by SESI]</I>
- As of Houdini 12.1.77, the native transform SOP operates on OpenVDB
  primitives.  <I>[Contributed by SESI]</I>
- Added a Convert SOP that converts OpenVDB grids to Houdini volumes
  and vice-versa.


@htmlonly <a name="v0_94_1_changes"></a>@endhtmlonly
@par
<B>Version 0.94.1</B> - <I>September 7 2012</I>
- Fixed bugs in @vdblink::tree::RootNode RootNode@endlink and
  @vdblink::tree::InternalNode InternalNode@endlink @c setValue*() and
  @c fill() methods that could cause neighboring voxels to become inactive.
- Fixed a bug in
  @vdblink::tree::Tree::hasSameTopology() Tree::hasSameTopology@endlink
  that caused false positives when only active states and not values differed.
- Added a @vdblink::tree::Tree::hasActiveTiles() Tree::hasActiveTiles@endlink
  method.
- For better cross-platform consistency, substituted bitwise AND operations
  for right shifts in the @vdblink::tree::ValueAccessor ValueAccessor@endlink
  hash key computation.
- @c vdb_view no longer aborts when asked to surface a vector-valued
  grid&mdash;but it still doesn&rsquo;t render the surface.
- Made various changes for Visual C++ compatibility.
  <I>[Contributed by SESI]</I>
- Added an option to the MeshVoxelizer SOP to convert both open and
  closed surfaces to unsigned distance fields.
- The Filter SOP now allows multiple filters to be applied in
  user-specified order.


@htmlonly <a name="v0_94_0_changes"></a>@endhtmlonly
@par
<B>Version 0.94.0</B> - <I>August 30 2012</I>
- Added a @vdblink::Grid::topologyUnion() method@endlink to union
  just the active states of voxels from one grid with those of
  another grid of a possibly different type.
- Fixed an incorrect scale factor in the Laplacian diffusion
  @vdblink::tools::Filter::laplacian() filter@endlink.
- Fixed a bug in @vdblink::tree::Tree::merge() Tree::merge@endlink
  that could leave a tree with invalid value accessors.
- Added @vdblink::tree::TreeValueIteratorBase::setActiveState()
  TreeValueIteratorBase::setActiveState@endlink and deprecated
  @c setValueOn.
- Removed @c tools/FastSweeping.h.  It will be replaced with a much more
  efficient implementation in the near future.
- ZLIB compression of <TT>.vdb</TT> files is now optional,
  but enabled by default.  <I>[Contributed by SESI]</I>
- Made various changes for Clang and Visual C++ compatibility.
  <I>[Contributed by SESI]</I>
- The MeshVoxelizer SOP can now transfer arbitrary point and primitive
  attribute values from the input mesh to output voxels.


@htmlonly <a name="v0_93_0_changes"></a>@endhtmlonly
@par
<B>Version 0.93.0</B> - <I>August 24 2012</I>
- Renamed symbols in math/Operators.h to avoid ambiguities that
  GCC&nbsp;4.4 reports as errors.
- Simplified the API for the stencil version of the
  closest-point transform @vdblink::math::CPT operator@endlink.
- Added logic to
  @vdblink::io::Archive::readGrid() io::Archive::readGrid@endlink
  to set the grid name metadata from the descriptor if the metadata
  doesn&rsquo;t already exist.
- Added guards to prevent nesting of @c openvdb_houdini::Interrupter::start()
  and @c end() calls.


@htmlonly <a name="v0_92_0_changes"></a>@endhtmlonly
@par
<B>Version 0.92.0</B> - <I>August 23 2012</I>
- Added a Laplacian diffusion
  @vdblink::tools::Filter::laplacian() filter@endlink.
- Fixed a bug in the initialization of the sparse contour tracer
  that caused mesh-to-volume conversion to fail in certain cases.
- Fixed a bug in the curvature stencil that caused mean curvature
  filtering to produce wrong results.
- Increased the speed of the
  @vdblink::tools::GridTransformer GridTransformer@endlink
  by as much as 20% for fog volumes.
- Added optional pruning to the Resample SOP.
- Modified the PointSample SOP to allow it to work with ungrouped,
  anonymous grids.
- Fixed a crash in the LevelSetNoise SOP.


@htmlonly <a name="v0_91_0_changes"></a>@endhtmlonly
@par
<B>Version 0.91.0</B> - <I>August 16 2012</I>
- @vdblink::tools::GridTransformer tools::GridTransformer@endlink
  and @vdblink::tools::GridResampler tools::GridResampler@endlink
  now correctly (but not yet efficiently) process tiles in sparse grids.
- Added an optional @c CopyPolicy argument
  to @vdblink::GridBase::copyGrid() GridBase::copyGrid@endlink
  and to @vdblink::Grid::copy() Grid::copy@endlink that specifies
  whether and how the grid&rsquo;s tree should be copied.
- Added a @vdblink::GridBase::newTree() GridBase::newTree@endlink
  method that replaces a grid&rsquo;s tree with a new, empty tree of the
  correct type.
- Fixed a crash in
  @vdblink::tree::Tree::setValueOff(const Coord& xyz, const ValueType& value)
  Tree::setValueOff@endlink when the new value was equal to the
  background value.
- Fixed bugs in Tree::prune() that could result in output tiles with
  incorrect active states.
- Added @c librt to the link dependencies to address build failures
  on Ubuntu systems.
- Made various small changes to the Makefile and the source code
  that should help with Mac OS&nbsp;X compatibility.
- The Composite and Resample SOPs now correctly copy the input grid&rsquo;s
  metadata to the output grid.


@htmlonly <a name="v0_90_1_changes"></a>@endhtmlonly
@par
<B>Version 0.90.1</B> - <I>August 7 2012</I>
- Fixed a bug in the
  @vdblink::math::BBox::getCenter() BBox::getCenter()@endlink method.
- Added missing header files to various files.
- @vdblink::io::File::NameIterator::gridName()
  io::File::NameIterator::gridName()@endlink now returns a unique name
  of the form <TT>"name[1]"</TT>, <TT>"name[2]"</TT>, etc. if a file
  contains multiple grids with the same name.
- Fixed a bug in the Writer SOP that caused grid names to be discarded.
- The Resample SOP now correctly sets the background value of the
  output grid.


@htmlonly <a name="v0_90_0_changes"></a>@endhtmlonly
@par
<B>Version 0.90.0</B> - <I>August 3 2012</I> (initial public release)
- Added a basic GL viewer for OpenVDB files.
- Greatly improved the performance of two commonly-used @c Tree methods,
  @vdblink::tree::Tree::evalActiveVoxelBoundingBox()
  evalActiveVoxelBoundingBox()@endlink
  and @vdblink::tree::Tree::memUsage() memUsage()@endlink.
- Eliminated the @c GridMap class.  File I/O now uses STL containers
  of grid pointers instead.
- Refactored stencil-based tools (Gradient, Laplacian, etc.) and rewrote
  some of them for generality and better performance.  Most now behave
  correctly for grids with nonlinear index-to-world transforms.
- Added a @link FiniteDifference.h library@endlink of index-space finite
  difference operators.
- Added a Hermite grid type that compactly
  stores each voxel&rsquo;s upwind normals and can be used to convert volumes
  to and from polygonal meshes.
- Added a @link PointScatter.h tool@endlink (and a Houdini SOP)
  to scatter points randomly throughout a volume.

*/<|MERGE_RESOLUTION|>--- conflicted
+++ resolved
@@ -6,17 +6,15 @@
 @par
 <B>Version 7.0.0</B> - <I>In development</I>
 
-@par
-<<<<<<< HEAD
-New features:
-- Added @vdblink{tree::Tree::nodeCount,Tree::nodeCount}, which counts
-  the number and type of nodes in a tree very efficiently.
-=======
 <BLOCKQUOTE>
 As of this release, a C++14 compiler is required and the oldest supported
 Houdini version is 17.0.
 </BLOCKQUOTE>
->>>>>>> 888520ab
+
+@par
+New features:
+- Added @vdblink{tree::Tree::nodeCount,Tree::nodeCount}, which counts
+  the number and type of nodes in a tree very efficiently.
 
 @par
 Improvements:
