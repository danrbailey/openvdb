/**

@page changes Release Notes

@htmlonly <a name="v7_1_0_changes"></a>@endhtmlonly
@par
<B>Version 7.1.0</B> - <I>In Development</I>

@par
<BLOCKQUOTE>
As of this release, support for grid ABI=4 has been removed.
</BLOCKQUOTE>

@par
Improvements:
- Added GroupWriteHandle::setUnsafe() for faster performance when the group
  array is known to be in-core and non-uniform.
- Add support for default value metadata when creating AttributeArrays or
  appending to an AttributeSet.
- Added new group inspection methods to the
  @vdblink::points::AttributeSet::Descriptor AttributeSet::Descriptor@endlink.
- Introduced a @vdblink::points::StringMetaCache StringMetaCache@endlink class
  for convenient string attribute metadata lookup and performed some minor
  optimizations.
- Removed redundant floor in @vdblink::points::floatingPointToFixedPoint
  floatingPointToFixedPoint@endlink.
- Add gitignore to repository root.
- Removed some logic for compilers older than Visual Studio 2019.
- Add a new Houdini ABI test binary.
- Fixed an indexing typo in tools::Filter.
  <I>[Contributed&nbsp;by&nbsp;Yuanming&nbsp;Hu]</I>
- Removed redundant null pointer checks.
  <I>[Contributed&nbsp;by&nbsp;Kuba&nbsp;Roth]</I>
- Added support for vdb_view on Windows. Requires GLEW.
- Removed support for GLFW&nbsp;2.
- vdb_view now uses OPENVDB_LOG_FATAL when catching exceptions.
- vdb_view, vdb_print and vdb_render now use std::terminate() when catching an
  unknown exception.
- Removed Boost::thread as a dependency of vdb_view in favour of std::thread.
- Removed usage of boost/integer.hpp and boost/math/constants/constants.hpp,
  the latter in favour of new openvdb math constants for pi
- Removed usage of boost/mpl/*.hpp methods in favour of new template
  meta-programming methods on the @vdblink::TypeList TypeList@endlink struct.
  This now supports get, front, back, contains, index, unique, popback, popfront
  and range removal of types.
- Changed the @vdblink::tree::NodeChain tree::NodeChain@endlink implementation
  to use an @vdblink::TypeList TypeList@endlink rather than a boost::mpl::vector
  and updated all usage of @vdblink::tree::NodeChain tree::NodeChain@endlink
  accordingly.

@par
New features:
- Added @vdblink::Grid::isTreeUnique() Grid::isTreeUnique@endlink to tell if
  the tree is shared with another grid.
- Added @vdblink::points::PointDataLeafNode::stealAttributeSet()
  PointDataLeafNode::stealAttributeSet@endlink and
  @vdblink::points::AttributeSet::removeAttribute()
  AttributeSet::removeAttribute@endlink for releasing ownership of attribute
  data.
- Added AttributeSet::Descriptor::groupIndexCollision for detecting group index
  collisions when attempting to merge two Descriptors.

@par
Bug fixes:
- Fixed a bug where grids with no active values might return true when the
  method <TT>evalActiveVoxelBoundingBox</TT> is called. The correct behavior is to
  only return true if the grid contains any active values.
- Fixed a sign propagation bug in @vdblink::tools::traceExteriorBoundaries()
  tools::traceExteriorBoundaries@endlink used by @vdblink::tools::meshToVolume()
  tools::meshToVolume@endlink. This could cause values to not be propagated across
  node boundaries, leading to voxels incorrectly being marked as inside the
  isosurface.
  <I>[Contributed&nbsp;by&nbsp;Tristan&nbsp;Barback]</I>
- Fixed a rotation order bug in the @vdblink::tools::local_util::decompose()
  decompose@endlink utility that caused it to fail to decompose some matrices.
- Fixed a bug where @vdblink::math::Quat::inverse() Quat::inverse@endlink was
  not marked as const.
  <I>[Contributed&nbsp;by&nbsp;Michael&nbsp;Tao]</I>
- Fixed a bug in the unit test for util::CpuTimer on Windows by using a more
  accurate sleep implementation.
- Fixed a bug where the requested uniform value of an
  @vdblink::points::AttributeArray AttributeArray@endlink was not being applied
  on attribute creation if the default attribute value was not the default
  value for that value type.
<<<<<<< HEAD
- Fixed a bug where a Houdini SOP's verb would not be correctly associated
  with the corresponding node if the node's internal name was changed.
=======
- Fixed a compiler error when using C++17 by changing std::unexpected() to
  std::terminate().
  <I>[Contributed&nbsp;by&nbsp;Mark&nbsp;Sisson]</I>
>>>>>>> 46d03905

@par
API changes:
- Removed a number of deprecated point methods.
- points::StringIndexType is now deprecated, use @vdblink::Index Index@endlink
  instead.
- @vdblink{tools::PointPartitioner::voxelOffsets(),PointPartitioner::voxelOffsets}
  now returns a std::unique_ptr instead of a boost::scoped_array.
- Renamed AttributeSet::Descriptor::nextUnusedGroupOffset() to
  AttributeSet::Descriptor::unusedGroupOffset() to allow for providing an
  optional group offset hint.

@par
Houdini:
- Platonic SOP is now verbified.
- Extend all SOP references to support VDB Points.
- Combine SOP will not error in flatten-all mode if second has no grids.
- Changed the label (but not the opname) of
  Resize&nbsp;Narrow&nbsp;Band&nbsp;SOP to match the corresponding native
  Houdini SOP. The new label is Activate&nbsp;SDF.
- Fixed a bug by using @c GEO_Detail::getBBox() instead of
  @c GEO_Detail::computeQuickBounds() as the latter was incorrectly using the
  point of the VDB when computing bounding box. SOPs affected include Clip,
  Fill, Points Group, Rasterize Points, Read, Remove Divergence.
  <I>[Contributed&nbsp;by&nbsp;Kuba&nbsp;Roth]</I>
- OpenVDB from Polygons SOP now always displays the vector UI, as otherwise
  it might be stuck hidden if the input hasn't cooked.

@par
Build:
- Improved the CMake build for the OpenVDB Houdini library on Windows.
  <I>[Reported&nbsp;by&nbsp;Ian&nbsp;Woodward]</I>
- Remove some logic for compilers older than Visual&nbsp;Studio&nbsp;2019.
- Fixed a bug in the CMake FindIlmBase/OpenEXR modules which could cause
  compilers on UNIX systems to fail to find stdlib.h if IlmBase/OpenEXR
  headers were installed to /usr/include.
- CMake now checks the minimum supported MSVC compiler for Windows.
- CMake now only requires a CXX compiler.
- Improved the Windows README instructions and various MSVC warnings.
- Remove CMake warning when using GLFW 3.2+ on Debian.
- Various fixes to unary minus on unsigned compiler warnings.
- The defines <TT>_CRT_NONSTDC_NO_WARNINGS</TT> and <TT>_CRT_SECURE_NO_WARNINGS</TT>
  are now enabled by default with MSVC.
- New CMake option <TT>OPENVDB_BUILD_PYTHON_UNITTESTS</TT> to disable or
  enable the python module tests and fixed the required environment for them
  on Windows. The python interpreter is no longer required by default if the
  tests are disabled.
- Improved the CMake user messages when locating python and numpy.
- The python module extension is now .pyd on Windows.
- Fixed some build issues with the Houdini plugin on Windows.
- Standardized the library components install paths for the OpenVDB
  Houdini shared library.
- Added a USE_PKGCONFIG option to CMake to optionally disable use of pkg-config.
  <I>[Contributed&nbsp;by&nbsp;Kartik&nbsp;Shrivastava]</I>
- Standardized the dependency search paths in FindPackage modules using
  GNU install paths.
- Added better library type detection of dependencies through FindPackage
  modules on UNIX.
- Added missing TBB, OpenEXR and IlmBase defines for static builds on
  Windows through the relevant FindPackage modules.
- Improved the logic in FindOpenVDB for static builds.
- Fixed a compiler warning on Apple Clang 11.0 where the
  @vdblink::points::AttributeArray AttributeArray@endlink move constructor was
  being implicitly deleted despite being marked default.
- Added an option <TT>BLOSC_USE_EXTERNAL_SOURCES</TT> to FindBlosc to include
  blosc dependencies as interface libraries.
- Added a root CMake option <TT>USE_STATIC_DEPENDENCIES</TT> to force CMake to
  only locate static libraries on UNIX. On Windows, if enabled, located
  libraries are assumed to be static.
- Added support for <TT>CMAKE_MSVC_RUNTIME_LIBRARY</TT> for compilers that
  target the MSVC ABI. Requires CMake 3.15 or greater.
- Fixed an issue where <TT>OPENVDB_OPENEXR_STATICLIB</TT> was not being defined
  and <TT>OPENEXR_DLL</TT> was being defined when linking against static builds
  of OpenEXR/IlmBase on Windows.
- Improved the behaviour of boost implicit linking with the
  Boost::disable_autolinking target.
- Added support for importing pyopenvdb and openvdb_houdini through the
  FindOpenVDB CMake module
- Removed the @c OPENVDB_2_ABI_COMPATIBLE and @c OPENVDB_3_ABI_COMPATIBLE
  macros.
- Fixed a few GCC compiler warnings by adding override keywords.
  <I>[Contributed by Edward&nbsp;Lam]</I>
- jemalloc/tbbmalloc are no longer linked into library artifacts of the
  OpenVDB CMake build. The @c CONCURRENT_MALLOC CMake option now only applies
  to the executables.
- Introduced a new @c OpenVDB::openvdb_je interface target through the
  FindOpenVDB CMake module which adds Jemalloc as a link time dependency.


@htmlonly <a name="v7_0_0_changes"></a>@endhtmlonly
@par
<B>Version 7.0.0</B> - <I>December 6, 2019</I>

@par
<BLOCKQUOTE>
Some changes in this release (see @ref v7_0_0_ABI_changes "ABI changes" below)
alter the grid&nbsp;ABI so that it is incompatible with earlier versions of
the OpenVDB library, such as the ones built into Houdini up to and including
Houdini&nbsp;18.
To preserve ABI compatibility, when compiling OpenVDB or any dependent code
define the macro <TT>OPENVDB_ABI_VERSION_NUMBER=</TT><I>N</I>, where,
for example, <I>N</I> is 5 for Houdini&nbsp;17.0 and&nbsp;17.5 and 6 for
Houdini&nbsp;18.0.

As of this release, a C++14 compiler is required and the oldest supported
Houdini version is 17.0.
</BLOCKQUOTE>

@par
New features:
- @vdblink{tools::LevelSetMeasure, tools::LevelSetMeasure} can now compute multiple
  types of curvatures (averge and total Gaussian and mean curvature) as well as
  Euler characteristic and genus of level set surfaces.
- Most stencil classes now have an intersection method that detcts the axial
  directions of zero-crossings (as oppose to the existing boolean intersection test).
- The @vdblink{math::CurvatureStencil, math::CurvatureStencil} can now compute
  Gaussian and principal curvatures (in addition to mean curvature).
- Added @vdblink{tree::Tree::nodeCount,Tree::nodeCount}, which counts
  the number and type of nodes in a tree very efficiently.
- Added new @vdblink::tree::RootNode::addChild() RootNode::addChild@endlink and
  @vdblink::tree::InternalNode::addChild() InternalNode::addChild@endlink methods to
  allow the insertion of child nodes directly.

@par
Improvements:
- The minimum ABI for OpenVDB is now always enforced through CMake
  separately from other minimum dependency version variables.
- Added support for CMake 3.12 compatible @c Xxx_ROOT variables.
- Replaced the CMake @c USE_SYSTEM_LIBRARY_PATHS option with
  @c DISABLE_CMAKE_SEARCH_PATHS and removed the hard coded list of
  @c SYSTEM_LIBRARY_PATHS in favor of using CMake's default search procedure.
  @c SYSTEM_LIBRARY_PATHS can still be used as a global list of paths for all
  dependency searches.
- Improvements to OpenVDB's CMake module setup order in regards to CMake
  policy, minimum version and project calls.
- Replaced occurrences of boost::scoped_array with std::unique_ptr.
- Added an OPENVDB_SIMD option to CMake to optionally define SSE4.2 and
  AVX compiler flags, this is switched off by default.
- Made various small changes to improve Visual Studio compatiblity and
  deprecate some logic for compilers older than Visual Studio&nbsp;2017.
- Standardized CMake install locations using GNUInstallDirs. Importantly,
  this changes the default library installation folder from lib to lib64
  on some 64-bit systems, or to lib/multiarch-tuple on Debian
  <I>[Contributed&nbsp;by&nbsp;David&nbsp;Aguilar]</I>
- Added SIMD intrinsics to a few common NodeMask methods.
  <I>[Contributed&nbsp;by&nbsp;Konstantin]</I>

@par
Bug fixes:
- Fixed a bug in <TT>FindJemalloc.cmake</TT> where paths were not being handled
  correctly.
- Fixed a Windows build issue in openvdb_render.
- Fixed a non deterministic threading bug in @vdblink::tools::meshToVolume()
  mesh to volume@endlink during polygon voxelization which could result in
  different distance values.

@anchor v7_0_0_ABI_changes
@par
ABI changes:
- OpFactory destructor is now virtual as of ABI=7
- Added new virtual methods for copying const grids and replacing
  the metadata and/or the transform -
  @vdblink::GridBase::copyGridReplacingMetadata() GridBase::copyGridReplacingMetadata@endlink,
  @vdblink::GridBase::copyGridReplacingTransform() GridBase::copyGridReplacingTransform@endlink
  and @vdblink::GridBase::copyGridReplacingMetadataAndTransform()
  GridBase::copyGridReplacingMetadataAndTransform@endlink.
- AttributeArray copy constructor is now thread-safe.

@par
API changes:
- @vdblink{tools::VolumeToMesh::pointList(),VolumeToMesh::pointList} and
  @vdblink{tools::VolumeToMesh::polygonPoolList(),VolumeToMesh::polygonPoolList}
  now return a std::unique_ptr instead of a boost::scoped_array.
- @vdblink::points::AttributeArray::copyUncompressed() AttributeArray::copyUncompressed@endlink
  is now deprecated.

@par
Python:
- Removed the requirement of CMake&nbsp;3.14 for NumPy usage.
- Added support for Boost versions 1.65 and later when building
  the Python module with NumPy support through CMake.
- Improved CMake Python3 support.
- The Python Module is now disabled by default in CMake.

@par
Houdini:
- Fixed a bug in the Points Convert SOP during conversion from
  Houdini geometry to OpenVDB Points, where point group information could
  end up corrupted or cause a crash with non-contiguous point offsets (mesh
  inputs).
- Threaded the population of point group memberships during conversion from
  Houdini geometry to OpenVDB Points
- Added logic to the Rasterize&nbsp;Points SOP to suppress the output of
  non-finite attribute values due to subnormal input densities.
- Introduced a position compression option to the Scatter&nbsp;SOP for VDB
  Points and default to 16-bit fixed point.


@htmlonly <a name="v6_2_1_changes"></a>@endhtmlonly
@par
<B>Version 6.2.1</B> - <I>September 30, 2019</I>

@par
Bug fixes:
- Fixed a crash that arose from an inadvertent ABI change of an I/O class
  with the 6.2.0 release.
  The crash occured when attempting to write out
  a point data grid using an I/O routine from a different version of
  OpenVDB than the one with which the grid was authored and when
  one of those OpenVDB versions was 6.2.0.


@htmlonly <a name="v6_2_0_changes"></a>@endhtmlonly
@par
<B>Version 6.2.0</B> - <I>September 18, 2019</I>

@par
New features:
- Added @vdblink{tools::FindActiveValues,FindActiveValues}, which counts
  the active values in a tree that intersect a given bounding box.
- Added @vdblink{io::DelayedLoadMetadata,DelayedLoadMetadata}, which stores
  mask offsets and compression sizes on write to accelerate delayed load
  reading.

@par
Improvements:
- @vdblink{tree::LeafNode::modifyValue(),LeafNode::modifyValue} and
  @vdblink{tree::LeafNode::modifyValueAndActiveState(),
  LeafNode::modifyValueAndActiveState} now modify voxel values
  in place for improved performance.
- Added @vdblink{math::isInfinite(),math::isInfinite} and
  @vdblink{math::isNan(),math::isNan} to resolve Visual&nbsp;Studio
  compatibility issues with integer types.
- Made minor performance improvements to moving and filtering VDB points.
- Improved performance related to a mutex contention when appending
  multiple @vdblink{points::AttributeArray,AttributeArray}<I></I>s
  in parallel through various point operations.
- Significantly improved the performance of
  @vdblink::tools::createLevelSetSphere() createLevelSetSphere@endlink
  using threading.
- Improved directory and file path lookups of some CMake commands in
  the root <TT>CMakeLists.txt</TT>.
  <I>[Reported&nbsp;by&nbsp;Daniel&nbsp;Elliott]</I>
- Improved CMake support for GLFW versions 3.1 and later.
- <TT>FindOpenVDB.cmake</TT> now correctly propagates @c CXX version
  requirements.
- Added CMake support for linking against Jemalloc and TBB&nbsp;malloc
  and enabled Jemalloc by default for Linux and non-Maya builds
  and TBB&nbsp;malloc for all other builds.
- Added a @c USE_COLORED_OUTPUT option to CMake to display compiler output
  in color.
- Added an @c OPENVDB_CODE_COVERAGE option to CMake.
- CMake now automatically detects and configures the CXX11 ABI requirement
  for Houdini builds.
- CMake now issues deprecation warnings for 2017 VFX Reference Platform
  version dependencies. In particular, C++11-only compilers are now
  deprecated; OpenVDB&nbsp;7.0 will require a C++14-compatible compiler.

@par
Bug fixes:
- Replaced @b std::vector with @b std::deque as the underlying container
  for @vdblink{util::PagedArray,PagedArray}, to address a rare crash
  when reading from multiple threads while writing from another thread.
- Fixed a bug that could cause an empty
  @vdblink{math::CoordBBox::volume(),CoordBBox} to report nonzero volume.
- Fixed a bug in
  @vdblink{tools::computeScalarPotential(),computeScalarPotential}
  that could produce a corrupt result due to invalid memory access.
  <I>[Reported&nbsp;by&nbsp;Edwin&nbsp;Braun]</I>
- Partially reverted the
  @vdblink{tools::ClosestSurfacePoint,ClosestSurfacePoint}
  tool&rsquo;s distance calculations to their pre-OpenVDB&nbsp;5.0 behavior
  to address a bug in the
  @vdblink{tools::fillWithSpheres(),fillWithSpheres} tool
  that caused generated spheres to sometimes extend outside the target volume.
- CMake now correctly sets rpaths for the unit test binary.
- Addressed a Valgrind warning by allocating the point attribute array
  @vdblink{points::AttributeArray::registerType,registry}
  using a Meyers singleton.
  <I>[Contributed&nbsp;by&nbsp;Autodesk]</I>

@par
ABI changes:
- ABI versions&nbsp;3 and older are now deprecated, and support for them will
  be removed in a future release.
  Until then, define the macro @c OPENVDB_USE_DEPRECATED_ABI (or set the
  CMake @c OPENVDB_USE_DEPRECATED_ABI option to @c ON) to suppress deprecation
  messages when compiling OpenVDB or dependent code.

@par
API changes:
- Changed @vdblink{points::RandomLeafFilter::LeafMap,RandomLeafFilter::LeafMap}
  from a @b std::map to a @b std::unordered_map.
- Removed the @b TableT template argument from
  @vdblink{util::PagedArray,PagedArray}.
  The table type is now hardcoded to @b std::deque.
- The minimum supported version of GLFW is now&nbsp;3.1.

@par
Python:
- CMake now always produces a <TT>.so</TT> for the Python module
  on Linux and Unix platforms.
- Fixed a compile-time error when building the Python module for Python&nbsp;3.
  <I>[Reported&nbsp;by&nbsp;yurivict]</I>

@par
Houdini:
- OpenVDB SOPs are now displayed in an ASWF sub-menu of the VDB tab menu.
- Added API documentation and examples.
- Added @hvdblink{GEOvdbApply,GEOvdbApply}, which invokes a functor
  on a VDB primitive if the resolved grid type is a member of
  a given type list.
- Fixed a regression in the Fill&nbsp;SOP that caused it to modify VDBs
  in the input detail.
- The Combine&nbsp;SOP no longer crashes in <B>Copy&nbsp;B</B> mode when the
  destination is not a&nbsp;VDB.
- Added an @hulink{OpFactory::addSpareData(),OpFactory::addSpareData} method
  and @hulink{addOperatorSpareData(),addOperatorSpareData} and
  @hulink{getOperatorSpareData(),getOperatorSpareData} functions
  to manage spare data associated with operator types.
- Added an @c opsparedata HScript command and @c hou.NodeType.spareData
  and @c hou.NodeType.spareDataDict methods to retrieve spare data
  associated with operator types.
- Added a <TT>pythonrc.py</TT> startup script to set the tab menu visibility
  of nodes and their native Houdini equivalents, based on an
  <TT>OPENVDB_OPHIDE_POLICY</TT> environment variable.
- Added an @hulink{OpFactory::setInvisible(),OpFactory::setInvisible} method
  to hide nodes from tab menus.
- Added an
  @hvdblink{OpenVDBOpFactory::setNativeName(),OpenVDBOpFactory::setNativeName}
  method to pair OpenVDB nodes with their native Houdini equivalents.
- Added an @hulink{OpPolicy::getTabSubMenuPath(),OpPolicy::getTabSubMenuPath}
  method to allow @b OpPolicy subclasses to provide their own tab sub-menu path.
- OpenVDB nodes now override @b OP_Operator::getVersion to return
  a version string of the form @c "vdb6.2.0 houdini18.0.222".


@htmlonly <a name="v6_1_0_changes"></a>@endhtmlonly
@par
<B>Version 6.1.0</B> - <I>May 8, 2019</I>

@par
<BLOCKQUOTE>
As of this release, the oldest supported Houdini version is&nbsp;16.5.
</BLOCKQUOTE>

@par
New features:
- Added new @vdblink::QuatTraits QuatTraits@endlink,
  @vdblink::MatTraits MatTraits@endlink and
  @vdblink::ValueTraits ValueTraits@endlink type traits to complement
  @vdblink::VecTraits VecTraits@endlink and added an
  @vdblink::IsSpecializationOf IsSpecializationOf@endlink
  helper metafunction.
- Added support for @vdblink::Vec4SMetadata Vec4s@endlink,
  @vdblink::Vec4DMetadata Vec4d@endlink
  and @vdblink::Vec4IMetadata Vec4i@endlink metadata.
- Added a generic @vdblink::TypeList TypeList@endlink class.
- Added @vdblink::GridBase::apply() GridBase::apply@endlink,
  which invokes a functor on a grid if the resolved grid type
  is a member of a given type list.
- Added @vdblink::util::printTime() printTime@endlink, which outputs
  nicely formatted time information.
- Added a @link std::hash<openvdb::math::Coord> std::hash<Coord>@endlink
  template specialization.
- Added @vdblink::math::CoordBBox::moveMin moveMin@endlink and
  @vdblink::math::CoordBBox::moveMax moveMax@endlink methods to
  @vdblink::math::CoordBBox CoordBBox@endlink.

@par
Improvements:
- @vdblink::util::CpuTimer CpuTimer@endlink now makes use of
  @vdblink::util::printTime() printTime@endlink for nicer output,
  and its API has been improved.
- Significantly improved the performance of point data grid string attribute
  generation.
- @vdblink::points::AttributeArray::copy() AttributeArray::copy@endlink
  and the
  @vdblink::points::AttributeArray::operator=() AttributeArray@endlink
  copy assignment operator are now thread-safe.
- The command-line tools (<TT>vdb_print</TT>, etc.) now include
  the library ABI version in their <TT>-version</TT> output.
- Further improved the responsiveness of the
  @link MeshToVolume.h mesh to volume@endlink converter to interrupt requests.
- The CMake build system has been significantly improved to support a
  wider range of build options and use cases.
  This includes better dependency handling and status reporting, find module
  installation for external use, more robust handling of different platform
  configurations and the introduction of dependency and build documentation.

@par
Bug fixes:
- Fixed a bug in the @link tools/Clip.h clip@endlink tool that caused
  some grid metadata to be discarded.
- Added a check to @vdblink::points::setGroup() points::setGroup@endlink
  to compare the maximum index of the provided
  @vdblink::tools::PointIndexTree PointIndexTree@endlink
  to the size of the membership vector.
- Fixed a race condition introduced in ABI&nbsp;6 when moving points
  in point data grids, due to non-const access to an
  @vdblink::points::AttributeArray AttributeArray@endlink
  triggering a copy-on-write.
- Fixed a bug that caused the @link MeshToVolume.h mesh to volume@endlink
  converter to consume unlimited memory when it encountered NaNs
  in vertex positions.
- Fixed a rounding error bug in
  @link PointConversion.h point conversion@endlink when using
  single-precision floating-point.
- Addressed some type conversion issues and other issues reported by
  GCC&nbsp;6.
- Fixed a crash in @vdblink::tools::extractActiveVoxelSegmentMasks()
  extractActiveVoxelSegmentMasks@endlink
  when the first leaf node had no active voxels.
  <I>[Reported&nbsp;by&nbsp;Rick&nbsp;Hankins]</I>
- Fixed a bug in @vdblink::tools::segmentActiveVoxels() segmentActiveVoxels@endlink
  and @vdblink::tools::segmentSDF() segmentSDF@endlink where inactive leaf
  nodes were only pruned when there was more than one segment.
- Fixed a crash in point moving when using group filters.
- Fixed a bug where the stride of existing attributes was being ignored during
  copy-construction of an @vdblink::points::AttributeSet AttributeSet@endlink.
- Fixed a bug that caused @vdblink::points::AttributeArray::operator==()
  AttributeArray@endlink equality operators to fail for attributes
  with non-constant strides.

@par
API changes:
- Moved the @vdblink::CopyConstness CopyConstness@endlink metafunction from
  @link tree/TreeIterator.h TreeIterator.h@endlink to @link Types.h@endlink.

@par
Houdini:
- The Points&nbsp;Convert SOP now reports NaN Positions as warnings when
  converting from Houdini Points to VDB Points.
- Fixed a bug where the Points&nbsp;Convert&nbsp;SOP was incorrectly ignoring
  point attributes with the same name as an existing point group.
- The Transform&nbsp;SOP now supports frustum transforms by applying the
  transformation to the internal affine map.
- Changed the labels (but not the opnames) of several SOPs to match
  the corresponding native Houdini SOPs.
  The new labels are Morph&nbsp;SDF, Project&nbsp;Non-Divergent,
  Rebuild&nbsp;SDF, Renormalize&nbsp;SDF, Reshape&nbsp;SDF,
  Segment&nbsp;by&nbsp;Connectivity, Smooth&nbsp;SDF,
  Topology&nbsp;to&nbsp;SDF, and Visualize&nbsp;Tree.
- Added an @b OpPolicy::getFirstName method to allow @b OpPolicy subclasses
  to provide their own first name scheme.
- Added an @b OpPolicy::getLabelName method to allow @b OpPolicy subclasses
  to provide their own label naming scheme for tab menus.
- Added type lists for sets of commonly used grid types, including
  @b ScalarGridTypes, @b Vec3GridTypes, @b AllGridTypes, etc.
- The Vector&nbsp;Merge SOP now copies metadata from the representative
  scalar grid.
- Deprecated @b SOP_NodeVDB::duplicateSourceStealable,
  @b houdini_utils::getNodeChain and @b houdini_utils::OP_EvalScope.

@par
Python:
- Added limited support for @ref secPtContents "point data grids",
  comprising I/O and metadata functionality for now.
- Added support for @vdblink::Mat4SMetadata Mat4s@endlink
  and @vdblink::Mat4DMetadata Mat4d@endlink metadata, in the form of nested
  Python lists (e.g., <TT>[[1,0,0,0], [0,1,0,0], [0,0,1,0], [0,0,0,1]]</TT>).


@htmlonly <a name="v6_0_0_changes"></a>@endhtmlonly
@par
<B>Version 6.0.0</B> - <I>December 18, 2018</I>

@par
<BLOCKQUOTE>
Some changes in this release (see @ref v6_0_0_ABI_changes "ABI changes" below)
alter the grid&nbsp;ABI so that it is incompatible with earlier versions of
the OpenVDB library, such as the ones built into Houdini up to and including
Houdini&nbsp;17.
To preserve ABI compatibility, when compiling OpenVDB or any dependent code
define the macro <TT>OPENVDB_ABI_VERSION_NUMBER=</TT><I>N</I>, where,
for example, <I>N</I> is 3 for Houdini&nbsp;15, 15.5 and&nbsp;16,
4 for Houdini&nbsp;16.5 and 5 for Houdini&nbsp;17.0.
</BLOCKQUOTE>

@par
New features:
- Added support to the
  @link ParticlesToLevelSet.h ParticlesToLevelSet@endlink tool
  for fast rasterization of particles into boolean mask grids.
- Added convenience functions
  @vdblink::tools::particlesToSdf() particlesToSdf@endlink,
  @vdblink::tools::particleTrailsToSdf() particleTrailsToSdf@endlink,
  @vdblink::tools::particlesToMask() particlesToMask@endlink
  and @vdblink::tools::particleTrailsToMask() particleTrailsToMask@endlink
  for common particle rasterization use cases.
- Added batch copying functions @vdblink::points::AttributeArray::copyValues()
  AttributeArray::copyValues@endlink and
  @vdblink::points::AttributeArray::copyValuesUnsafe()
  AttributeArray::copyValuesUnsafe@endlink that significantly outperform
  the older @vdblink::points::AttributeArray::set()
  AttributeArray::set@endlink method.

@par
Improvements:
- Improved the responsiveness of the
  @link MeshToVolume.h mesh to volume@endlink converter to interrupt requests.
- Attempts to use a partially deserialized
  @vdblink::points::AttributeArray AttributeArray@endlink now errors.
- Updated point deletion to use faster batch copying for ABI=6+.
- Methods relating to in-memory Blosc compression for
  @vdblink::points::AttributeArray::compress() AttributeArray@endlink
  now do nothing and have been marked deprecated resulting in memory savings
  for ABI=6+.

@par
Bug fixes:
- Fixed various signed/unsigned casting issues to resolve compiler warnings
  when moving points in point data grids.

@anchor v6_0_0_ABI_changes
@par
ABI changes:
- Added multiple new virtual functions to
  @vdblink::points::AttributeArray AttributeArray@endlink.
- Changed the order and size of member variables in
  @vdblink::points::AttributeArray AttributeArray@endlink
  and @vdblink::points::TypedAttributeArray TypedAttributeArray@endlink.

@par
API changes:
- Removed a number of methods that were deprecated in version&nbsp;5.0.0 or
  earlier.
- Removed the experimental @b ValueAccessor::newSetValue method.
- Deprecated @vdblink::points::AttributeArray::compress()
  AttributeArray@endlink methods relating to in-memory Blosc compression.

@par
Houdini:
- The Convert and To&nbsp;Polygons SOPs now correctly transfer vertex
  attributes when the output is a polygon soup.
- Added an option to the Visualize&nbsp;SOP to display leaf nodes as points.
- Renamed the Visualize&nbsp;SOP&rsquo;s <TT>leafmode</TT>,
  <TT>internalmode</TT>, <TT>tilemode</TT> and <TT>voxelmode</TT> parameters
  to <TT>leafstyle</TT>, <TT>internalstyle</TT>, etc. and converted them
  from ordinals to strings.
- Made various improvements to viewport rendering of point data grids.
- Added a <B>ParmFactory::setInvisible</B> method to allow parameters
  to be marked as hidden.  This is useful for multi-parms,
  whose child parameters cannot be made obsolete.
- Removed the option to use in-memory Blosc compression from the
  Points&nbsp;Convert&nbsp;SOP as this feature has now been deprecated.
- Made various small changes for Houdini&nbsp;17 compatibility.


@htmlonly <a name="v5_2_0_changes"></a>@endhtmlonly
@par
<B>Version 5.2.0</B> - <I>August 13, 2018</I>

@par
New features:
- Added @link points/PointAdvect.h tools@endlink to advect points
  stored in point data grids through velocity fields.
  <I>[Contributed&nbsp;by&nbsp;Dan&nbsp;Bailey]</I>
- For point data grids, voxel data can now be
  @vdblink::points::prefetch() prefetched@endlink independently of
  position or other attributes.
  <I>[Contributed&nbsp;by&nbsp;Dan&nbsp;Bailey]</I>
- Added @link points/PointSample.h tools@endlink to sample voxel values
  onto points stored in point data grids.
  <I>[Contributed&nbsp;by&nbsp;Double&nbsp;Negative]</I>

@par
Improvements:
- The @vdblink::tools::UniformPointScatter UniformPointScatter@endlink tool
  now generates points in &ldquo;points per volume&rdquo; mode even when
  the product of the density and the voxel volume is less than one,
  and the point count now varies continuously with the density.
- Added a minimum/maximum sphere count argument to the
  @vdblink::tools::fillWithSpheres() fillWithSpheres@endlink tool.
  (The previous version, now deprecated, supported only a maximum
  sphere count.)
- Added a method to the level set tracking tool to enable and disable
  @vdblink::tools::LevelSetTracker::setTrimming() trimming@endlink
  of voxels outside the narrow band.
  Previously, trimming was always enabled, which caused dense SDFs
  to be converted to narrow-band level sets.
- Added @b state methods to point data
  @link points/IndexFilter.h index filters@endlink to improve
  optimization opportunities.
  <I>[Contributed&nbsp;by&nbsp;Dan&nbsp;Bailey]</I>
- Added @vdblink::points::ActiveFilter active@endlink
  and @vdblink::points::InactiveFilter inactive@endlink value mask
  point data index filters.
  <I>[Contributed&nbsp;by&nbsp;Dan&nbsp;Bailey]</I>
- Replaced include/exclude group list parameters with filter functors
  in various point data functions.
  <I>[Contributed&nbsp;by&nbsp;Dan&nbsp;Bailey]</I>
- Refactored and simplified the
  @link points/PointCount.h point count@endlink API.
  <I>[Contributed&nbsp;by&nbsp;Dan&nbsp;Bailey]</I>
- Computing cumulative per-leaf point offsets is now parallelized.
  <I>[Contributed&nbsp;by&nbsp;Dan&nbsp;Bailey]</I>
- Made various small changes for Visual Studio&nbsp;2017 compatibility.
  <I>[Contributed by Edward&nbsp;Lam]</I>

@par
Bug fixes:
- Fixed a bug that could cause an infinite loop when iterating over
  an empty root node.
- Fixed namespace-related bugs in
  @vdblink::math::Tuple::isZero() Tuple::isZero@endlink
  and @vdblink::math::Mat::isZero() Mat::isZero@endlink that led to
  compile-time errors.
- Fixed type conversion bugs in the vector-to-vector <A HREF=
  "namespaceopenvdb_1_1v5__2_1_1math.html#rotation_v1_v2"><B>rotation</B></A>
  function that made it impossible for it to return a single-precision
  rotation matrix, and modified the function to accept @b Vec3 arguments
  of any value type.
- Fixed a bug in the @link MeshToVolume.h mesh to volume@endlink converter
  that made it uninterruptible in certain cases even though
  an interrupter was provided.
  <I>[Reported&nbsp;by&nbsp;Doug&nbsp;Epps]</I>

@par
Houdini:
- Added an option to the From&nbsp;Particles&nbsp;SOP to output an
  interior mask grid.
- Added options to the Metadata&nbsp;SOP to set the grid name
  and to propagate metadata to primitive attributes and vice-versa.
- Modified <A HREF=
  "http://www.sidefx.com/docs/hdk16.5/class_g_u___prim_v_d_b.html#af9274e93cc2d5d8d1f001aa7a286180a">
  <B>convertVolumesToVDBs</B></A> to set the output VDBs&rsquo; grid names
  to the names of the volume primitives.
- Added an option to the Offset&nbsp;Level&nbsp;Set,
  Renormalize&nbsp;Level&nbsp;Set, Smooth&nbsp;Level&nbsp;Set
  and Resize&nbsp;Narrow&nbsp;Band&nbsp;SOPs to enable and disable
  trimming of voxels outside the narrow band.
  Previously, trimming was always enabled, which caused dense SDFs
  to be converted to narrow-band level sets.
- Fixed a bug in the Resample&nbsp;SOP that prevented it from reading
  a reference VDB from the second input.
- Added an option to the Scatter&nbsp;SOP to scatter points only on
  an isosurface of a signed distance field.
- The Scatter&nbsp;SOP now generates points in Point&nbsp;Density mode
  even when the product of the density and the voxel volume is less than one,
  and the point count now varies continuously with the density.
- Added a minimum sphere count option to the To&nbsp;Spheres&nbsp;SOP.
- Added enable/disable toggles to the To&nbsp;Spheres&nbsp;SOP&rsquo;s
  minimum and maximum radius parameters and eliminated the world space
  radius parameters.
  The remaining minimum and maximum parameters, formerly the voxel space
  radii, are now used in both world unit and voxel unit modes.
- Added transform and rotation order options to the Transform&nbsp;SOP.
- Added support to the Advect&nbsp;Points&nbsp;SOP for advecting points
  stored in point data grids.
  <I>[Contributed&nbsp;by&nbsp;Dan&nbsp;Bailey]</I>
- Added support to the Sample&nbsp;Points&nbsp;SOP for sampling onto points
  stored in point data grids.
  <I>[Contributed&nbsp;by&nbsp;Double&nbsp;Negative]</I>


@htmlonly <a name="v5_1_0_changes"></a>@endhtmlonly
@par
<B>Version 5.1.0</B> - <I>April 10, 2018</I>

@par
New features:
- Added an option to
  @vdblink::points::deleteFromGroups() points::deleteFromGroups@endlink
  to delete the groups as well as the points.
  <I>[Contributed&nbsp;by&nbsp;Nick&nbsp;Avramoussis]</I>
- Added a @c header_test Makefile target that checks library header files
  for dependencies on missing or indirectly included headers.
  <I>[Contributed&nbsp;by&nbsp;Dan&nbsp;Bailey]</I>
- Added support for @vdblink::math::Mat3s Mat3s@endlink and
  @vdblink::math::Mat3d Mat3d@endlink point data
  @vdblink::points::TypedAttributeArray typed attributes@endlink.
  <I>[Contributed&nbsp;by&nbsp;Dan&nbsp;Bailey]</I>

@par
Improvements:
- Added per-test timings to <TT>vdb_test</TT> to help in identifying
  performance regressions.
- @vdblink::zeroVal zeroVal@endlink now returns a zero matrix instead of
  an identity matrix for @vdblink::math::Mat4s Mat4s@endlink
  and @vdblink::math::Mat4d Mat4d@endlink, and it is now also defined
  (and returns a zero matrix) for @vdblink::math::Mat3s Mat3s@endlink
  and @vdblink::math::Mat3d Mat3d@endlink.

@par
Python:
- Fixed a bug introduced in version&nbsp;3.2.0 that caused
  boolean and integer values added to a grid&rsquo;s metadata
  to be stored as floating-point values.

@par
Houdini:
- Added options to the Clip&nbsp;SOP to expand or shrink the clipping region
  and, when clipping to a camera frustum, to set the near and far
  clipping planes.
- Added output grid naming options to the Points&nbsp;Convert&nbsp;SOP.
- Added a Keep&nbsp;Original&nbsp;Geometry toggle to the
  Points&nbsp;Convert&nbsp;SOP and improved the efficiency of point unpacking.
  <I>[Contributed&nbsp;by&nbsp;Dan&nbsp;Bailey]</I>
- Added an option to the Points&nbsp;Delete&nbsp;SOP to delete point groups.
  <I>[Contributed&nbsp;by&nbsp;Nick&nbsp;Avramoussis]</I>
- Fixed a rare crash when extracting points from a point data primitive.
  <I>[Contributed by Jeff&nbsp;Lait]</I>
- Added a @b SOP_NodeVDB::evalStdString method that facilitates
  string parameter evaluation in expressions, e.g.,
  <TT>matchGroup(*gdp,&nbsp;evalStdString("group",&nbsp;time))</TT>.
- Removed the deprecated @b openvdb_houdini::validateGeometry function.
  Use @b convertGeometry instead.
- Added a @b SOP_NodeVDB::matchGroup overload that eliminates the need
  to @c const_cast the @b GU_Detail.
  <I>[Contributed by Jeff&nbsp;Lait]</I>
- Grid transforms are now more aggressively simplified, making it less likely
  to produce nonuniform voxels erroneously.
  <I>[Contributed by Jeff&nbsp;Lait]</I>
- Fixed a bug when copying and pasting a Create&nbsp;SOP that could cause
  the Voxel&nbsp;Size toggle to change state.
- Added a @b houdini_utils::OpFactory::setVerb method to register
  <A HREF="http://www.sidefx.com/docs/houdini/model/compile">
  compilable</A>&nbsp;SOPs.
- Made @b SOP_NodeVDB::cookMySop @c final (that is, non-overridable)
  to facilitate the implementation of compilable SOPs.
  Override @b SOP_NodeVDB::cookVDBSop instead.
  (In most cases, it suffices to rename @b cookMySop to @b cookVDBSop.)
- Renamed some parameters on the following SOPs to match the equivalent
  native Houdini nodes: Advect, Advect&nbsp;Points, Analysis, Combine, Filter,
  Fracture, From&nbsp;Particles, From&nbsp;Polygons, Morph&nbsp;Level&nbsp;Set,
  Occlusion&nbsp;Mask, Offset&nbsp;Level&nbsp;Set, Points&nbsp;Group, Resample,
  Resize&nbsp;Narrow&nbsp;Band, Smooth&nbsp;Level&nbsp;Set,
  Topology&nbsp;To&nbsp;Level&nbsp;Set, Vector&nbsp;Merge, and Visualize.
- Added @b SOP_VDBCacheOptions, a convenience base class for
  compilable&nbsp;SOPs.
  <I>[Contributed by Jeff&nbsp;Lait]</I>
- Converted most SOPs into compilable SOPs.


@htmlonly <a name="v5_0_0_changes"></a>@endhtmlonly
@par
<B>Version 5.0.0</B> - <I>November 6, 2017</I>

@par
<BLOCKQUOTE>
Some changes in this release (see @ref v5_0_0_ABI_changes "ABI changes" below)
alter the grid&nbsp;ABI so that it is incompatible with earlier versions of
the OpenVDB library, such as the ones built into Houdini up to and including
Houdini&nbsp;16.
To preserve ABI compatibility, when compiling OpenVDB or any dependent code
define the macro <TT>OPENVDB_ABI_VERSION_NUMBER=</TT><I>N</I>, where,
for example, <I>N</I> is 3 for Houdini&nbsp;15, 15.5 and&nbsp;16 and 4
for Houdini&nbsp;16.5.
</BLOCKQUOTE>

@par
New features:
- Added a @vdblink::getLibraryAbiVersionString()
  getLibraryAbiVersionString@endlink function, which returns a
  string such as <TT>"5.0.0abi3"</TT>.
- Added a @vdblink::WeakPtr weak pointer@endlink type alias for ABI
  compatibility.
- Metadata fields of unregistered types are no longer discarded after
  being read from a <TT>.vdb</TT> file, and although their values are not
  printable, they can be written back to disk.
- Added a @c DESTDIR_LIB_DIR Makefile variable for Linux multiarch support.
  <I>[Contributed&nbsp;by&nbsp;Mathieu&nbsp;Malaterre]</I>
- Added tools to create @link tools/PotentialFlow.h potential flow@endlink
  fields, as described in the 2017&nbsp;SIGGRAPH OpenVDB course.
  <I>[Contributed&nbsp;by&nbsp;Double&nbsp;Negative]</I>
- Added @link points/PointMask.h tools@endlink to create mask grids from
  point data grids and to compute
  @vdblink::points::pointCountGrid() point counts@endlink.
  <I>[Contributed&nbsp;by&nbsp;Dan&nbsp;Bailey]</I>
- Added @link points/PointScatter.h tools@endlink to scatter
  @ref secPtOverview "OpenVDB points" randomly throughout a volume.
  <I>[Contributed&nbsp;by&nbsp;Nick&nbsp;Avramoussis]</I>

@par
Improvements:
- Significantly improved the performance of point data grid
  @vdblink::points::MultiGroupFilter group filters@endlink.
  <I>[Contributed&nbsp;by&nbsp;Double&nbsp;Negative]</I>

@par
Bug fixes:
- Fixed bugs in the
  @vdblink::tools::ClosestSurfacePoint ClosestSurfacePoint@endlink tool&rsquo;s
  distance calculations that caused searches to produce incorrect results.
- Fixed a locking issue that affected multithreaded access to
  @vdblink::points::PointDataLeafNode PointDataLeafNode@endlink&zwj;s
  when delayed loading was in effect.
  <I>[Contributed&nbsp;by&nbsp;Dan&nbsp;Bailey]</I>

@anchor v5_0_0_ABI_changes
@par
ABI changes:
- Made @vdblink::tree::InternalNode InternalNode@endlink&rsquo;s destructor
  non-virtual.
- The @ref v4_0_2_delayed_load_fix "fix" for a delayed-loading race condition
  in the @vdblink::tree::LeafBuffer LeafBuffer@endlink class that was only
  partially rolled out in the previous release is now enabled on all platforms.
- Replaced a bit flag with an atomic integer in
  @vdblink::points::AttributeArray points::AttributeArray@endlink
  to address a threading issue during delayed loading.
  <I>[Contributed&nbsp;by&nbsp;Dan&nbsp;Bailey]</I>
- Deprecated the @c OPENVDB_2_ABI_COMPATIBLE and @c OPENVDB_3_ABI_COMPATIBLE
  macros in favor of a new @c OPENVDB_ABI_VERSION_NUMBER macro.
  The new macro defaults to the library major version number but can be
  set at compile time to an earlier version number to disable ABI changes
  since that version.
  (Older ABIs will not be supported indefinitely, however.)
  For example, compile OpenVDB and any dependent code with
  <TT>-DOPENVDB_ABI_VERSION_NUMBER=4</TT> to use the 4.x&nbsp;ABI.

@par
API changes:
- Replaced @b tools::ClosestSurfacePoint::initialize with
  @vdblink::tools::ClosestSurfacePoint::create()
  tools::ClosestSurfacePoint::create@endlink,
  which returns a newly-allocated and properly initialized object.
- Removed methods that were deprecated in version&nbsp;4.0.0 or earlier,
  including @b io::File::readGridPartial, @b points::initialize,
  @b points::uninitialize and @b util::PagedArray::pop_back.
- Deprecated @vdblink::IllegalValueException IllegalValueException@endlink
  in favor of @vdblink::ValueError ValueError@endlink.
- Changed the naming scheme for the
  @link OPENVDB_VERSION_NAME library namespace@endlink
  from <B>openvdb::v</B><I>X</I><B>_</B><I>Y</I><B>_</B><I>Z</I>
  to <B>openvdb::v</B><I>X</I><B>_</B><I>Y</I><B>abi</B><I>N</I>,
  where @e X, @e Y, @e Z and @e N are the major, minor, patch and ABI
  version numbers, respectively.
  The <B>abi</B><I>N</I> suffix is added only when the library is built
  using an older ABI version.

@par
Python:
- Reimplemented NumPy support for Boost&nbsp;1.65 compatibility.

@par
Houdini:
- Fixed bugs that caused the Ray&nbsp;SOP&rsquo;s closest surface point
  searches to produce incorrect results.
- Changed the @b VdbPrimCIterator::FilterFunc type from @b boost::function
  to @b std::function.
- Changed the @b houdini_utils::OpPolicyPtr type from @b boost:shared_ptr
  to @b std::shared_ptr.
- Debug-level log messages generated by OpenVDB are no longer forwarded
  to Houdini&rsquo;s error manager.
- Fixed a bug in the Read&nbsp;SOP that made it impossible to select among
  grids of the same name in a file.
- Added @b houdini_utils::ParmFactory::setAttrChoiceList, a convenience
  method for the creation of menus of attributes.
- Added a Potential&nbsp;Flow&nbsp;SOP.
  <I>[Contributed&nbsp;by&nbsp;Double&nbsp;Negative]</I>
- Added point data grid support to the Scatter&nbsp;SOP.
  <I>[Contributed&nbsp;by&nbsp;Nick&nbsp;Avramoussis]</I>
- Added mask and point count output options to the
  Points&nbsp;Convert&nbsp;SOP.
  <I>[Contributed&nbsp;by&nbsp;Dan&nbsp;Bailey]</I>


@htmlonly <a name="v4_0_2_changes"></a>@endhtmlonly
@par
<B>Version 4.0.2</B> - <I>July 28, 2017</I>
@par
New features:
- Added @vdblink::tools::compActiveLeafVoxels compActiveLeafVoxels@endlink,
  which composites active voxel values from a source tree into a destination
  tree.
  It is threaded and faster than existing tools that merge trees, however
  it operates only on leaf nodes.
- Added a <TT>vdb_test&nbsp;-f</TT> option that reads a list of tests
  to be run from a text file.
- Added functions for @link points/PointDelete.h deleting points@endlink
  from point data grids based on group membership.
  <I>[Contributed&nbsp;by&nbsp;Double&nbsp;Negative]</I>
- Enabled display of point data grids in <TT>vdb_view</TT>.
  <I>[Contributed&nbsp;by&nbsp;Nick&nbsp;Avramoussis]</I>
- Added a view mode indicator to <TT>vdb_view</TT>.
- Added @vdblink::math::Mat::isFinite() isFinite@endlink,
  @vdblink::math::Mat::isNan() isNan@endlink, and
  @vdblink::math::Mat::isZero() isZero@endlink methods to
  @vdblink::math::Mat math::Mat@endlink and added
  @vdblink::math::Tuple::isZero() isZero@endlink to
  @vdblink::math::Tuple math::Tuple@endlink.
- Added @vdblink::tools::interiorMask() tools::interiorMask@endlink,
  which constructs a boolean mask grid from the active voxels of an
  input grid or, if the input grid is a level set, from the interior
  voxels of the level set.
- Added @vdblink::math::CoordBBox::begin() begin@endlink
  and @vdblink::math::CoordBBox::end() end@endlink iterator methods
  (and related methods) to @vdblink::math::CoordBBox CoordBBox@endlink,
  so that it can be used in range-based <TT>for</TT>&nbsp;loops.
- The @link tools/Clip.h clip@endlink tool now accepts either a box,
  a mask grid or a camera frustum as the clipping region.
  The latter is new in this version.

@par
Improvements:
- Moved the @vdblink::math::Tuple::isFinite() isFinite@endlink,
  @vdblink::math::Tuple::isInfinite() isInfinite@endlink,
  and @vdblink::math::Tuple::isNan() isNan@endlink methods from
  @vdblink::math::Vec3 math::Vec3@endlink et&nbsp;al.
  to @vdblink::math::Tuple math::Tuple@endlink.

@par
Bug fixes:
- @anchor v4_0_2_delayed_load_fix
  Fixed a delayed-loading race condition that could result in crashes.
  <I>[Reported&nbsp;by&nbsp;Dan&nbsp;Bailey]</I>
  <BLOCKQUOTE>
  @b Note: To preserve ABI compatibility, this fix is currently enabled
  only on platforms for which the alignment of a
  <TT>tbb::atomic&lt;uint32_t&gt;</TT> is the same as for a @c uint32_t.
  On other platforms, warnings will be logged during OpenVDB initialization,
  and it is recommended to disable delayed loading in that case (for example,
  by defining the environment variable @c OPENVDB_DISABLE_DELAYED_LOAD).
  </BLOCKQUOTE>
- Fixed a delayed-loading memory leak in the
  @vdblink::points::PointDataLeafNode PointDataLeafNode@endlink.
  <I>[Contributed&nbsp;by&nbsp;Double&nbsp;Negative]</I>
- Changed the random number seeding mechanism for <TT>.vdb</TT> file UUIDs
  to avoid duplicate&nbsp;IDs.
  <I>[Reported&nbsp;by&nbsp;Jason&nbsp;Lefley]</I>
- Fixed an off-by-one bug in the
  @vdblink::tools::GridResampler resampler@endlink that produced grid patterns
  of missing interior voxels for scale factors greater than one.

@par
Houdini:
- As of Houdini&nbsp;16.0.549, @c houdini_utils::OpFactory can generate
  help cards for operators automatically.
  New @c OpFactory::setDocumentation and @c ParmFactory::setDocumentation
  methods allow one to add custom help text in
  <A HREF="http://www.sidefx.com/docs/houdini/help/format">wiki markup</A>
  format.
- Added help cards for all SOPs.  Houdini&nbsp;16.0.578 or later is required.
  <I>[Contributed&nbsp;by&nbsp;Dan&nbsp;Bailey&nbsp;and&nbsp;SideFX]</I>
- The Extended Operator Info window in Houdini&nbsp;16 now renders correctly
  for OpenVDB SOPs, instead of displaying a Python stack trace.
  <I>[Contributed&nbsp;by&nbsp;Dan&nbsp;Bailey]</I>
- Added a Points Delete SOP for deleting points from point data grids
  based on group membership.
  <I>[Contributed&nbsp;by&nbsp;Double&nbsp;Negative]</I>
- Added a Mantra VRAY procedural and a delayed load SHOP for rendering
  point data grids.
  Houdini&nbsp;16 is required.
  <I>[Contributed&nbsp;by&nbsp;Double&nbsp;Negative]</I>
- Replaced the Combine SOP&rsquo;s &ldquo;A/B&nbsp;Pairs&rdquo;
  and &ldquo;Flatten&rdquo; toggles with a menu of collation options
  that include flattening only <I>A</I>&nbsp;grids and flattening groups
  of <I>A</I>&nbsp;grids independently.
- Added a slider to the Remove Divergence SOP to set the error tolerance
  for the pressure solver.
- Added value type conversion options (for VDB output) to the Convert&nbsp;SOP.
- Added a Densify SOP that replaces active tiles with leaf voxels.
- Fixed a bug in the Rasterize Points&nbsp;SOP that capped density values
  to one instead of to the particles&rsquo; densities.
- The Convert and To&nbsp;Polygons SOPs now accept grids of any type
  as surface masks, not just level set or SDF grids.
- Added an option to the Clip&nbsp;SOP to clip to a camera frustum.


@htmlonly <a name="v4_0_1_changes"></a>@endhtmlonly
@par
<B>Version 4.0.1</B> - <I>March 8, 2017</I>
@par
New features:
- Added functions to util/logging.h to simplify configuration of the
  logging system (via command-line arguments, in particular).
- Added @vdblink::tree::LeafManager::activeLeafVoxelCount()
  LeafManager::activeLeafVoxelCount@endlink, a faster, threaded
  alternative to @vdblink::tree::Tree::activeLeafVoxelCount()
  Tree::activeLeafVoxelCount@endlink.
- Added a <TT>-shuffle</TT> option that causes <TT>vdb_test</TT>
  to run unit tests in random order, which can help to identify
  unintended dependencies between tests.
- Added @c vdb_lod, a command-line tool to generate volume mipmaps
  for level-of-detail effects.
- Added methods to compute the median value of
  @vdblink::tree::LeafNode::medianOn() active@endlink,
  @vdblink::tree::LeafNode::medianOff() inactive@endlink
  or @vdblink::tree::LeafNode::medianAll() all@endlink voxels in leaf nodes.

@par
Improvements:
- Added a @vdblink::Metadata::str() Metadata::str@endlink specialization
  for @vdblink::StringMetadata StringMetadata@endlink that eliminates
  the overhead of writing to a string stream.
- Made various minor improvements to @vdblink::util::PagedArray
  util::PagedArray@endlink.
- Added an @c install_lib build target to the Makefile.
  <I>[Contributed&nbsp;by&nbsp;Double&nbsp;Negative]</I>
- Added @subpage points "documentation" and Cookbook
  @ref openvdbPointsHelloWorld "examples" for OpenVDB&nbsp;Points.
  <I>[Contributed&nbsp;by&nbsp;Double&nbsp;Negative]</I>
- Registration of OpenVDB&nbsp;Points grid and attribute types is now
  handled in @vdblink::initialize() openvdb::initialize@endlink,
  and @vdblink::points::initialize() points::initialize@endlink
  and @vdblink::points::uninitialize() points::uninitialize@endlink
  are therefore deprecated.
- Extended multi-pass I/O to handle a variable number of passes per leaf node.
  <I>[Contributed&nbsp;by&nbsp;Double&nbsp;Negative]</I>
- Addressed a name conflict between macros in util/NodeMasks.h and symbols in
  the <A HREF="http://eigen.tuxfamily.org/index.php?title=Main_Page">Eigen</A>
  library.
  <I>[Reported&nbsp;by&nbsp;Trevor&nbsp;Thomson]</I>

@par
Bug fixes:
- The @vdblink::tools::fillWithSpheres() fillWithSpheres@endlink
  and @vdblink::tools::ClosestSurfacePoint ClosestSurfacePoint@endlink
  tools now correctly handle isosurfaces outside the input volume&rsquo;s
  narrow band.
- The @vdblink::tools::MultiResGrid MultiResGrid@endlink tool
  now supports all standard grid types, including
  @vdblink::BoolGrid BoolGrid@endlink and @vdblink::MaskGrid MaskGrid@endlink.
- @vdblink::tree::LeafNode::fill() LeafNode::fill@endlink now correctly clips
  the fill region to the node&rsquo;s bounding box.
- @vdblink::Grid::denseFill() Grid::denseFill@endlink no longer densifies
  all existing active tiles, and it now correctly handles both active
  and inactive fill values.
- Fixed a bug that caused @vdblink::tools::copyToDense()
  tools::copyToDense@endlink to only partially populate the output array
  when delayed loading was in effect.
  <I>[Reported&nbsp;by&nbsp;Stuart&nbsp;Levy]</I>
- Fixed an issue with duplicate registration of
  @link points/PointDataGrid.h PointDataGrid@endlink attribute types.
  <I>[Reported&nbsp;by&nbsp;SideFX]</I>
- Fixed an uninitialized memory bug in the
  @vdblink::tools::meshToVolume() mesh to volume@endlink converter.
  <I>[Reported&nbsp;by&nbsp;SideFX]</I>
- Fixed a thread race condition in
  @vdblink::math::QuantizedUnitVec QuantizedUnitVec@endlink
  that could cause it to produce incorrect results.
  <I>[Contributed by Jeff&nbsp;Lait]</I>
- Fixed a dangling pointer bug in the
  @vdblink::tools::ParticleAtlas particle atlas@endlink tool.
  <I>[Contributed&nbsp;by&nbsp;SideFX]</I>
- Grid operators (@vdblink::tools::divergence() divergence@endlink,
  @vdblink::tools::gradient() gradient@endlink, etc.) now produce
  correct results even for grids with active tile values.
- Fixed a bug when writing an out-of-core
  @vdblink::points::AttributeArray points::AttributeArray@endlink
  that could cause corruption of the metadata associated with the array.
  <I>[Contributed&nbsp;by&nbsp;Double&nbsp;Negative]</I>

@par
Python:
- Added functions @c getLoggingLevel, @c setLoggingLevel, and
  @c setProgramName, to allow configuration of the logging system.

@par
Houdini:
- Fixed a crash in the Ray SOP when the user selected an isosurface
  outside the target volume&rsquo;s narrow band.
- The LOD SOP now supports all standard grid types, including boolean grids.
- Added @c houdini_utils::ParmFactory::setGroupChoiceList, a convenience
  method for the creation of menus of primitive groups.
- Made various small changes for Houdini&nbsp;16 compatibility.
  <I>[Contributed&nbsp;by&nbsp;SideFX]</I>
- The Create SOP now supports matching the new grids&rsquo; transform,
  voxel size, and topology to a reference grid.
  If the topology is being matched, it can optionally be resampled
  to a different voxel size.
- Added some support for point data grids to the Clip,
  Topology&nbsp;To&nbsp;Level&nbsp;Set and Visualize SOPs.
  <I>[Contributed&nbsp;by&nbsp;Double&nbsp;Negative]</I>
- Compression is no longer enabled by default in the
  Points&nbsp;Convert&nbsp;SOP for normals and colors, because they are
  not guaranteed to have a [0,&nbsp;1] range.
  <I>[Contributed&nbsp;by&nbsp;Double&nbsp;Negative]</I>
- Added a 16-bit truncation compression option to the
  Points&nbsp;Convert&nbsp;SOP.
  <I>[Contributed&nbsp;by&nbsp;Double&nbsp;Negative]</I>
- Fixed a build issue with the GR_PrimVDBPoints render hook plugin
  that could cause @c hython to report a DSO error.
  <I>[Reported&nbsp;by&nbsp;Double&nbsp;Negative]</I>
- Added an @c install_lib build target to the Makefile.
- Rewrote the Remove&nbsp;Divergence SOP to actually remove divergence from
  vector fields on collocated grids, and added support for stationary
  and moving obstacles and an option to output a pressure field.
- The Analysis&nbsp;SOP now produces correct results for grids with active
  tile values.
- Added a sparse/dense toggle to the Fill&nbsp;SOP.
- Added @c openvdb_houdini::startLogForwarding,
  @c openvdb_houdini::stopLogForwarding
  and @c openvdb_houdini::isLogForwarding, which control the forwarding
  of log messages to Houdini&rsquo;s error manager.
  Forwarding of library warnings and error messages is now enabled
  by default for SOPs when OpenVDB is built with
  <A HREF="http://log4cplus.sourceforge.net/">log4cplus</A>.


@htmlonly <a name="v4_0_0_changes"></a>@endhtmlonly
@par
<B>Version 4.0.0</B> - <I>November 15, 2016</I>
@par
Highlights:
- Incorporated Double&nbsp;Negative&rsquo;s
  <A HREF="https://github.com/dneg/openvdb_points_dev">
  OpenVDB&nbsp;Points</A> library.
- Introduced some C++11 constructs.
  A&nbsp;C++11-compatible compiler is now required.
- Blosc-compressed <TT>.vdb</TT> files are now as much as 20% smaller.
- Vector-valued grids are now constructed and destroyed much faster.
  <BLOCKQUOTE>
  @b Note: This change and other changes in this release
  (see @ref v4_0_0_ABI_changes "ABI changes" below) alter the grid&nbsp;ABI
  so that it is incompatible with earlier versions of the OpenVDB library,
  such as the ones built into Houdini&nbsp;15, 15.5 and&nbsp;16.
  To disable these changes and preserve ABI compatibility, define
  the macro @c OPENVDB_3_ABI_COMPATIBLE when compiling OpenVDB
  or any code that depends on OpenVDB.
  </BLOCKQUOTE>

@par
New features:
- Added an option to the @link PointScatter.h point scattering@endlink tools
  to specify how far each point may be displaced from the center of its
  host voxel or tile.
- Added a toggle to the @vdblink::tools::clip() clip@endlink tool
  to invert the clipping mask.
- Custom leaf node implementations may now optimize their file layout
  by inheriting from @vdblink::io::MultiPass io::MultiPass@endlink.
  Voxel data for grids with such leaf nodes will be written and read in
  multiple passes, allowing blocks of related data to be stored contiguously.
  <I>[Contributed&nbsp;by&nbsp;Double&nbsp;Negative]</I>
- Added @vdblink::tree::Tree::unallocatedLeafCount()
  Tree::unallocatedLeafCount@endlink, which returns the number of leaf
  nodes with unallocated data buffers (typically due to delayed loading).

@par
Improvements:
- Vector-valued grids are now constructed and destroyed much faster.
- Changed @vdblink::math::Coord Coord@endlink&rsquo;s data representation
  to facilitate C++11 uniform initialization.
- Delayed loading from @vdblink::io::File io::Files@endlink is now faster
  due to the use of seeks instead of reads.
  <I>[Contributed&nbsp;by&nbsp;Double&nbsp;Negative]</I>
- Made many small changes to address type conversion and other warnings
  reported by newer compilers, including Clang&nbsp;3.8.
- Improved Blosc compression ratios and write times by increasing
  the block size.
  <I>[Contributed&nbsp;by&nbsp;Dan&nbsp;Bailey]</I>

@par
Bug fixes:
- Fixed a bug that caused topology operations
  (@vdblink::Grid::topologyUnion() union@endlink,
  @vdblink::Grid::topologyIntersection() intersection@endlink
  and @vdblink::Grid::topologyDifference() difference@endlink) on
  @vdblink::MaskGrid MaskGrids@endlink to sometimes produce incorrect results.
  (MaskGrids are used internally in a number of tools.)
- Changed @vdblink::GridBase::copyGrid() GridBase::copyGrid@endlink and
  @vdblink::Grid::copy() Grid::copy@endlink to close const-correctness holes.
- @vdblink::tools::fillWithSpheres() tools::fillWithSpheres@endlink now
  returns an empty list of spheres instead of crashing when the user selects
  an isosurface that lies outside the bounding volume&rsquo;s narrow band.
- Fixed a null pointer dereference when copying grids that were loaded
  with @c io::File::readGridPartial.
  <I>[Reported&nbsp;by&nbsp;Nick&nbsp;Avramoussis]</I>

@anchor v4_0_0_ABI_changes
@par
ABI changes:
- Added a @vdblink::tree::NodeUnion NodeUnion@endlink template specialization
  for non-POD value types that significantly expedites construction and
  destruction of vector-valued grids.
- Changed @vdblink::math::Coord Coord@endlink&rsquo;s data representation
  to facilitate C++11 uniform initialization.
- Replaced occurrences of <TT>boost::shared_ptr</TT> with
  <TT>std::shared_ptr</TT>.
- Changed @vdblink::GridBase::copyGrid() GridBase::copyGrid@endlink and
  @vdblink::Grid::copy() Grid::copy@endlink to close const-correctness holes.
- Added virtual function @vdblink::tree::Tree::unallocatedLeafCount()
  Tree::unallocatedLeafCount@endlink.

@par
API changes:
- Introduced some C++11 constructs.
  A&nbsp;C++11-compatible compiler is now required.
- Added a parameter to the @link PointScatter.h point scattering@endlink
  tools to control the displacement of each point from the center of
  its host voxel or tile.
  The default behavior, as before, is to allow each point to be placed
  (randomly) anywhere within its voxel or tile.
- Renamed @c LeafManager::getPreFixSum to
  @vdblink::tree::LeafManager::getPrefixSum()
  LeafManager::getPrefixSum@endlink.
- Made @c LeafNode::Buffer a top-level class and renamed it to
  @vdblink::tree::LeafBuffer LeafBuffer@endlink.
  <I>[Contributed&nbsp;by&nbsp;Double&nbsp;Negative]</I>
- Deprecated @c io::File::readGridPartial in favor of delayed loading.
- @c tools::ClosestSurfacePoint::initialize now returns a boolean
  indicating whether initialization was successful.
- Dropped the @c CopyPolicy enum and added
  @vdblink::GridBase::copyGridWithNewTree() GridBase::copyGridWithNewTree@endlink
  and @vdblink::Grid::copyWithNewTree() Grid::copyWithNewTree@endlink in order
  to close const-correctness holes that allowed newly-constructed,
  non-<TT>const</TT> grids to share their trees with existing
  <TT>const</TT> grids.  (Where that behavior is still required, use a
  @vdblink::ConstPtrCast ConstPtrCast@endlink.)

@par
Python:
- Fixed a build issue with Python&nbsp;3 and NumPy.
  <I>[Contributed&nbsp;by&nbsp;Jonathan&nbsp;Scruggs]</I>

@par
Houdini:
- Certain changes in this release (see @ref v4_0_0_ABI_changes "ABI changes"
  above) alter the grid&nbsp;ABI so that it is incompatible with earlier
  versions of the OpenVDB library, such as the ones built into
  Houdini&nbsp;15, 15.5 and&nbsp;16.
  To disable these changes and preserve ABI compatibility, define
  the macro @c OPENVDB_3_ABI_COMPATIBLE when compiling OpenVDB
  or any code that depends on OpenVDB.
- Introduced some C++11 constructs that are incompatible with
  versions of Houdini older than&nbsp;15.0.
- Fixed a bug in the Rasterize Points SOP that caused vector-valued attributes
  to be transferred as scalars.
  <I>[Contributed&nbsp;by&nbsp;Double&nbsp;Negative]</I>
- Added a toggle to the Clip SOP to invert the clipping mask.
- Added a slider to the Scatter SOP to specify how far each point
  may be displaced from the center of its host voxel or tile.


@htmlonly <a name="v3_2_0_changes"></a>@endhtmlonly
@par
<B>Version 3.2.0</B> - <I>August 10, 2016</I>

@par
Highlights:
- New features: tool to produce and store a sequences of progressively
  lower resolution grids (mipmaps), an acceleration structure for fast
  range and nearest-neighbor searches on particles, arbitrary volume
  and level set specific segmentation tools, a new binary mask grid
  type and an efficient point to level set conversion scheme.
- Optimizations: Faster volume to mesh conversion and threaded grid
  destruction, morphological dilation, csg operations and fracture tool.
- New Houdini nodes: Segment, LOD and Topology To Level Set.

@par
New features:
- Added @link MultiResGrid.h tools::MultiResGrid@endlink a tool to
  produce and store a sequences of progressively lower resolution
  grids (mipmaps).
- Added @link ParticleAtlas.h tools::ParticleAtlas@endlink an acceleration
  structure for fast range and nearest-neighbor searches on particles, points
  with radius.
- Added @vdblink::tools::segmentActiveVoxels() segmentActiveVoxels@endlink,
  which operates on grids of arbitrary type and separates connected components
  of a grid&rsquo;s active voxels into distinct grids or trees.
- Added @vdblink::tools::segmentSDF() segmentSDF@endlink, which separates
  disjoint signed-distance-field surfaces into distinct grids or trees.
- Added @vdblink::tools::extractActiveVoxelSegmentMasks()
  extractActiveVoxelSegmentMasks@endlink, which constructs a mask
  for each connected component of a grid&rsquo;s active voxels.
- Added threaded level-set CSG tools
  @vdblink::tools::csgUnionCopy() csgUnionCopy@endlink,
  @vdblink::tools::csgIntersectionCopy() csgIntersectionCopy@endlink
  and @vdblink::tools::csgDifferenceCopy() csgDifferenceCopy@endlink,
  which, unlike the existing CSG tools, produce new grids rather than
  modifying their input grids.
  These new tools are faster and use less memory than the existing tools
  (if only because the input grids never need to be deep-copied).
- Added a threaded @vdblink::tools::dilateActiveValues dilateActiveValues()@endlink
  tool with tile value support.
- Added a @vdblink::tools::PointsToMask PointsToMask@endlink tool,
  which activates voxels that intersect points from a given list.
- Added a new @link openvdb.h MaskGrid@endlink type that uses a single
  bit-field to represent both voxel values and states for the
  @link tree/LeafNodeMask.h leafnode@endlink to reduce memory usage.
- Added a @vdblink::tools::topologyToLevelSet() topologyToLevelSet@endlink tool
  that generates a level set from the implicit boundary between active and
  inactive voxels in an input grid of arbitrary type.
- Added @link LevelSetPlatonic.h tools::LevelSetPlatonic@endlink a new tool
  that produces narrow-band level sets of the five Platonic solids.
- Added @vdblink::tools::extractIsosurfaceMask() extractIsosurfaceMask@endlink
  which masks voxels that intersect the implicit surface defined by the
  given isovalue.
- Added a @vdblink::tree::LeafManager::getPrefixSum() getPrefixSum@endlink
  method to the @vdblink::tree::LeafManager LeafManager@endlink, for
  user-managed external buffers.
- Added a @vdblink::tools::Dense::print() print@endlink method to the
  @vdblink::tools::Dense Dense@endlink grid class.
- Added the @vdblink::math::CoordBBox::Iterator CoordBBox::Iterator@endlink
  class to conveniently iterate over coordinates covered a CoordBBox.
- Added bit-wise operations to the @vdblink::math::CoordBBox CoordBBox@endlink
  class.
- New component wise constructor for the @vdblink::math::CoordBBox
  CoordBBox@endlink class as well as the method
  @vdblink::math::CoordBBox::getCornerPoints CoordBBox::getCornerPoints@endlink.
- Added a new @vdblink::tree::LeafManager LeafManager@endlink constructor to
  create the structure from an existing array of leafnodes.
- Added active tile count to @vdblink::tree::Tree::print Tree::print@endlink.
- Added the templated @vdblink::math::MinMax MinMax@endlink class to compute the
  extrema of arbitrary value types.
- Added @vdblink::Grid::sparseFill() sparseFill@endlink and
  @vdblink::Grid::denseFill() denseFill@endlink methods to the Grid, Tree and
  RootNode classes.

@par
Improvements:
- Complete overhaul of the @vdblink::tools::VolumeToMesh VolumeToMesh@endlink tool
  brings significant performance improvements and enhanced region masking,
  tile support and bool volume surfacing.
- Improved the performance, parallel scaling and memory usage,
  of @vdblink::tools::LevelSetFracture tools::LevelSetFracture@endlink and
  updated to use the new @vdblink::tools::segmentSDF() segmentSDF@endlink scheme.
- Improved the performance of
  @vdblink::tools::LevelSetAdvection tools::LevelSetAdvection@endlink by up to
  five times.
- Improved the performance of @vdblink::tree::Tree::voxelizeActiveTiles()
  Tree::voxelizeActiveTiles@endlink by means of multi-threading.
- Improved the performance of the
  @vdblink::tools::meshToVolume() mesh-to-volume converter@endlink,
  particularly for large narrow-band widths and for signed distance fields
  with dense interior regions.
- Threaded the Tree destructor and the
  @vdblink::tree::Tree::clear() Tree::clear@endlink method.
- Added a parameter to the
  @vdblink::tools::signedFloodFill() signedFloodFill@endlink and
  @vdblink::tools::signedFloodFillWithValues() signedFloodFillWithValues@endlink
  tools to constrain the flood fill to specific levels of the tree.
- Added @vdblink::tree::LeafManager::reduce LeafManager::reduce@endlink and
  similar methods to @vdblink::tree::NodeManager NodeManager@endlink
  <I>[Contributed by Brett&nbsp;Tully]</I>
- Improved constructors of @vdblink::math::Mat3 math::Mat3@endlink and
  @vdblink::math::Mat4 Mat4@endlink.
- Added @vdblink::math::Mat3::cofactor Mat3::cofactor@endlink.
- Added @vdblink::math::Mat3::setRows Mat3::setRows@endlink,
  @vdblink::math::Mat4::setRows Mat4::setRows@endlink,
  @vdblink::math::Mat3::setColumns Mat3::setColumns@endlink and
  @vdblink::math::Mat4::setColumns Mat4::setColumns@endlink.
- Added @vdblink::util::NodeMask::isConstant NodeMask::isConstant@endlink
  method for faster bit processing.
- @vdblink::tools::prune tools::prune@endlink performs an improved estimate
  of tile values by means of medians.
- Added toggle to switch between cell centered and node centered transforms
  to @vdblink::tools::PointPartitioner tools::PointPartitioner@endlink

@par
Bug fixes:
- Fixed a bug in @vdblink::tools::LevelSetAdvection tools::LevelSetAdvection@endlink
  that could cause non-deterministic behavior.
  <I>[Reported by Jeff&nbsp;Lait]</I>
- Fixed a bug that allowed for unexpected implicit conversion
  between grids of different value types.
- Fixed a bug whereby the origins of leaf nodes with value type @c bool
  were ignored during equality comparisons.
- The @vdblink::tools::GridTransformer grid transformer tool@endlink
  now correctly handles affine transforms with shear and/or reflection.
- Fixed a bug in the
  @vdblink::tools::meshToVolume() mesh-to-volume converter@endlink
  that could produce incorrect distances for large bandwidths.
- Fixed a bug in @vdblink::tools::meshToVolume() mesh-to-volume converter@endlink
  that produced different results on machines with different core counts.
- Fixed a threading bug in the
  @vdblink::tools::compReplace() compReplace@endlink tool
  that could cause crashes.
- Resolved a floating-point exception in
  @vdblink::math::QuantizedUnitVec::pack() math::QuantizedUnitVec::pack@endlink
  caused by calling the method with a zero-length vector.
  <I>[Contributed by Rick&nbsp;Hankins]</I>
- Improved the API of @vdblink::tools::Dense Dense@endlink with non-const
  access methods.
- Fixed a potential threading bug in @vdblink::io::Queue io::Queue@endlink.
  <I>[Contributed by Josip&nbsp;Šumečki]</I>
- Fixed a possible division-by-zero bug in openvdb/tools/LevelSetAdvect.h.
  <I>[Contributed by Rick&nbsp;Hankins]</I>
- Corrected the @vdblink::math::outerProduct outer product@endlink method
  to not return the transpose result.
  <I>[Contributed by Gergely&nbsp;Klar]</I>
- Fixed a memory overallocation issue in
  @vdblink::tools::VolumeAdvection VolumeAdvection@endlink.
- Fix bug in
  @vdblink::tools::VolumeToMesh tools::VolumeToMesh@endlink
  failing to clear its state when exiting early.
  <I>[Contributed by Edward&nbsp;Lam]</I>
- Fixed bug in @vdblink::tools::PointIndexIterator::worldSpaceSearchAndUpdate
  tools::PointIndexIterator::worldSpaceSearchAndUpdate@endlink
  that resulted in missing point indices.
  <I>[Reported by Rick&nbsp;Hankins]</I>
- Fixed Windows build issues in unit tests.
  <I>[Contributed by Edward&nbsp;Lam and Steven&nbsp;Caron]</I>
- Fixed @vdblink::math::isApproxZero() isApproxZero@endlink so that it works
  correctly when tolerance is zero.
  <I>[Reported by Joshua&nbsp;Olson]</I>
- Fixed bugs in @vdblink::tree::NodeUnion NodeUnion@endlink that could cause
  crashes.
- Fixed memory leak in
  @vdblink::tools::mesh_to_volume_internal::ExpandNarrowband
  tools::mesh_to_volume_internal::ExpandNarrowband@endlink
  <I>[Reported by K&eacute;vin&nbsp;Dietrich]</I>
- Fixed parameter type inconsistencies in @link math/Stencils.h@endlink and
  @link tools/RayIntersector.h@endlink.
  <I>[Contributed by K&eacute;vin&nbsp;Dietrich and Nick&nbsp;Avramoussis]</I>
- Fixed a bug in the @vdblink::tools::VolumeToMesh VolumeToMesh@endlink tool that
  produced artifacts for adaptive surface extraction on clipped level sets.
  <I>[Reported by Jeff&nbsp;Lait]</I>
- Corrected empty grid background value in
  @vdblink::tools::meshToVolume() mesh-to-volume converter@endlink
  <I>[Contributed by Jeff&nbsp;Lait]</I>
- Fixed a bug in @vdblink::tools::volumeToMesh volume-to-mesh converter@endlink
  that could produce NaNs.<I>[Reported by Rick Hankins]</I>
- Fixed a bug in the "Advect Points SOP" that could cause a crash when
  the input grids were of incorrect type.<I>[Reported by SideFX]</I>

@par
API changes:
- Deprecated @c math::Mat3::setBasis and @c math::Mat4::setBasis.
- Renamed @c GudonovsNormSqrd to
  @vdblink::math::GodunovsNormSqrd GodunovsNormSqrd@endlink
  <I>[Contributed by Branislav&nbsp;Radjenovic]</I>
- Renamed @c ValueType to @c PosType in the PointArray interface.
- Deprecated tree::Tree::addLeaf(LeafNode&) and added
  tree::Tree::addLeaf(LeafNode*).

@par
Python:
- Updated the Python module for Python&nbsp;3 compatibility.
- Updated the Python module for Boost 1.60 compatibility, to address
  &ldquo;no to_python (by-value) converter found&rdquo; exceptions.

@par
Maya:
- Fixed bugs related to data ownership, and improved error checking.
  <I>[Contributed by Crawford&nbsp;Doran]</I>
- Updated the Read and Write DAG nodes to support file sequences and
  subframe evaluation.

@par
Houdini:
- Added a Segment SOP that separates a grid&rsquo;s connected components
  into distinct grids.
- Added a LOD SOP that produces a sequences of progressively lower
  resolution grids.
- Added a Topology To Level Set SOP that generates a narrow-band
  signed distance field / level set from the interface between active
  and inactive voxels in an arbitrary grid.
- Revamped the From Particles SOP UI and added a more efficient level set
  conversion method that supports Houdini 15 packed points.
- Updated the Rasterize Points SOP with support for frustum transforms,
  sub region masking and orientation logic that matches the native
  Copy SOP&rsquo;s orientation.
- Updated the Platonic SOP with support for all five Platonic solids.
- Added hooks for registering SOP_NodeVDB text callbacks for different
  grid types. <I>[Contributed by Nick&nbsp;Avramoussis]</I>
- The Resample and Combine SOPs now correctly handle affine transforms
  with shear and/or reflection.
- Removed the StaggeredBoxSampler code path in SOP_OpenVDB_Advect because it
  introduces bias.
  <I>[Contributed by Fredrik&nbsp;Salomonsson]</I>
- Fixed a bug in the Ray SOP whereby the distance attribute was created
  with the wrong data type. <I>[Contributed by Nick&nbsp;Avramoussis]</I>
- The From Polygon SOP now allows the user to either specify the voxel
  count along an axis or the voxel size in world units (the only option
  in the past).

@htmlonly <a name="v3_1_0_changes"></a>@endhtmlonly
@par
<B>Version 3.1.0</B> - <I>October 1, 2015</I>

@par
Highlights:
- New features: advection of arbitrary volumes, general-purpose
  preconditioned linear solver and Poisson solver, segmentation
  of topologically-enclosed regions of a volume, new and faster bitmask
  operators, concurrent paged array, volume diagnostics
- Optimizations: threaded grid constructors and topology operations;
  faster mesh to volume conversion, SDF to fog volume conversion
  and grid pruning; faster, unbounded particle partitioning
- New Houdini nodes: Advect, Diagnostics, Rasterize Points, Remap,
  Remove Divergence, Sort Points

@par
New features:
- Added a @vdblink::tools::VolumeAdvection volume advection@endlink tool
  for sparse advection of non-level-set volumes.
- Added a preconditioned
  @vdblink::math::pcg::solve() conjugate gradient solver@endlink.
- Added a @vdblink::tools::poisson::solve() Poisson solver@endlink
  for functions sampled on grids.
- Added @vdblink::tools::extractEnclosedRegion extractEnclosedRegion@endlink,
  which detects topologically-enclosed (watertight) exterior regions (cavities)
  that can result from CSG union operations between level sets with concavities
  that are capped.
  (See the unit test @c TestPoissonSolver::testSolveWithSegmentDomain
  for an example in which this tool is used to identify regions of trapped
  fluid when solving for pressure in a volume of incompressible fluid.)
- Added @vdblink::util::PagedArray PagedArray@endlink, a concurrent,
  dynamic linear array data structure with fast <I>O</I>(1) value access
  (both random and sequential).
- Added @vdblink::tools::Sampler Sampler@endlink, which provides a unified API
  for both staggered and non-staggered interpolation of various orders.
- Added equality and inequality operators to
  @vdblink::Metadata Metadata@endlink and @vdblink::MetaMap MetaMap@endlink.
- Added @vdblink::tools::CheckLevelSet CheckLevelSet@endlink and
  @vdblink::tools::CheckFogVolume CheckFogVolume@endlink tools that
  perform various tests on symmetric, narrow-band level sets and fog volumes,
  respectively, to diagnose potential issues.
- Added support for value accessors that are not registered with their trees.
  (Bypassing accessor registration can improve performance in rare cases
  but should be used with caution, since the accessor will be left in an
  invalid state if the tree topology is modified.)
- Added a @vdblink::tree::Tree::stealNodes() stealNodes@endlink method that
  transfers ownership of all nodes in a tree of a certain type and inserts
  them into a linear array.
- Added a @vdblink::tools::createLevelSetBox() tools::createLevelSetBox@endlink
  factory function for level-set grids.
- Added @vdblink::tools::Dense::offsetToCoord() Dense::offsetToCoord@endlink.
- Added @vdblink::tree::LeafBuffer::data() LeafNode::Buffer::data@endlink,
  which provides direct access to a leaf node&rsquo;s voxel value array,
  avoiding out-of-core overhead.  Use with caution.
- Added a @vdblink::util::NodeMask::foreach() NodeMask::foreach@endlink method
  for efficient evaluation of complex bitwise operations.
- Added a bitwise difference method to
  @vdblink::util::NodeMask::operator-=() NodeMask@endlink.
- Added a @c -version option to @c vdb_print, @c vdb_render and @c vdb_view.

@par
Improvements:
- Deep, conversion and topology copy @vdblink::Grid Grid@endlink constructors
  are now threaded and up to five times faster.
- @vdblink::Grid::topologyUnion() Grid::topologyUnion@endlink,
  @vdblink::Grid::topologyIntersection() Grid::topologyIntersection@endlink, and
  @vdblink::Grid::topologyDifference() Grid::topologyDifference@endlink are now
  much faster due to threading.
- Significantly improved the performance, parallel scaling and memory usage
  of the @vdblink::tools::meshToVolume() mesh to volume@endlink converter,
  and implemented a more robust inside/outside sign classification scheme.
- Reimplemented the
  @vdblink::tools::PointPartitioner point partitioning@endlink
  tool for improved performance, concurrency and memory usage.
  The tool is now unbounded in the sense that points may be distributed
  anywhere in index space.
- Significantly improved the performance of the
  @vdblink::tools::sdfToFogVolume() SDF to fog volume@endlink converter.
- Significantly improved the performance of the
  @vdblink::tools::sdfInteriorMask() sdfInteriorMask@endlink tool
  and added support for both grid and tree inputs.
- Made various optimizations and improvements to the
  @vdblink::tools::LevelSetMorphing level set morphing@endlink tool.
- Aggregated @vdblink::tools::DiscreteField DiscreteField@endlink and
  @vdblink::tools::EnrightField EnrightField@endlink (formerly in
  tools/LevelSetAdvect.h) and
  @vdblink::tools::VelocitySampler VelocitySampler@endlink and
  @vdblink::tools::VelocityIntegrator VelocityIntegrator@endlink (formerly
  in tools/PointAdvect.h) into a single header, tools/VelocityFields.h.
- Modified the @vdblink::tools::signedFloodFill() signed flood fill@endlink
  tool to accept grids of any signed scalar value type, not just
  floating-point grids.
- The @vdblink::tools::prune() prune@endlink tool is now faster, and it employs
  an improved compression technique on trees with floating-point values.

@par
Bug fixes:
- Fixed a build issue that could result in spurious &ldquo;Blosc encoding
  is not supported&rdquo; errors unless @c OPENVDB_USE_BLOSC was
  <TT>@#define</TT>d when compiling client code.
- Added NaN and inf checks to the
  @vdblink::tools::PointPartitioner point partitioning@endlink tool.
- Fixed a <TT>vdb_view</TT> issue whereby the frame buffer size did not
  necessarily match the window size.
  <I>[Contributed by Rafael&nbsp;Campos]</I>
- Fixed a roundoff issue in
  @vdblink::tools::LevelSetTracker LevelSetTracker@endlink
  that could result in NaNs.
- Changed @vdblink::tools::CheckNormGrad CheckNormGrad@endlink to check
  the magnitude of the gradient rather than the square of the magnitude.
- Fixed parameter type inconsistencies in math/Ray.h and
  tools/RayIntersector.h.
  <I>[Contributed by K&eacute;vin&nbsp;Dietrich]</I>
- Fixed incorrect handling of signed values in the
  @vdblink::tools::clip() clip@endlink tool (and the Clip SOP).

@par
API changes:
- Removed the <TT>math::Hermite</TT> class since it was no longer used
  and caused build issues for some.
- Refactored the @vdblink::tools::LevelSetAdvection level set advection@endlink,
  @vdblink::tools::LevelSetFilter level set filtering@endlink,
  @vdblink::tools::LevelSetMeasure level set measuring@endlink
  and @vdblink::tools::LevelSetTracker level set tracking@endlink tools.
- Extended the API of the @vdblink::tools::Diagnose Diagnose@endlink tool
  and disabled copy construction.
- Extended and unified the API of various Samplers.
- Added an optional template argument to the
  @vdblink::tree::ValueAccessor ValueAccessor@endlink class
  to allow for unregistered accessors.

@par
Houdini:
- Added a Rasterize Points SOP that produces density volumes and transfers
  arbitrary point attributes using a weighted-average scheme.
  The node incorporates a VOP subnetwork for procedural modeling,
  and its accompanying creation script defines a default network with
  VEX procedures for cloud and velocity field modeling.
  (See the creation script file header for installation details.)
- Merged the Advect Level Set SOP into a new Advect SOP that supports
  advection of arbitrary volumes, not just level sets.
- Added a Remove Divergence SOP that eliminates divergence from a
  velocity field.
- Added a Diagnostics SOP that can identify various problems with
  level sets, fog volumes and other grids.
- Added a Sort Points SOP that spatially reorders a list of points
  so that points that are close together in space are also close together
  in the list.
  This can improve CPU cache coherency and performance for
  random-access operations.
- Added a Remap SOP that maps voxel values in an input range to values
  in an output range through a user-defined transfer function.
- Added an option to the Convert SOP to activate interior voxels.
  <I>[Contributed by SESI]</I>
- The To Spheres SOP can now optionally output a <TT>pscale</TT> attribute.
- Added <TT>openvdb_houdini::SOP_NodeVDB::duplicateSourceStealable()</TT>,
  which in conjunction with the Unload flag can help to minimize deep copying
  of grids between nodes.
  The Advect, Convert, Fill, Filter, Fracture, Noise, Offset Level Set,
  Prune, Remap, Remove Divergence, Renormalize Level Set, Resize Narrow Band,
  Smooth Level Set and Transform SOPs all have this optimization enabled,
  meaning that they can potentially steal, rather than copy, data from
  upstream nodes that have the Unload flag enabled.
  <I>[Contributed by Double&nbsp;Negative]</I>
- Redesigned the UI of the Visualize SOP and added toggles to draw with
  or without color, to use the grid name as the attribute name for points
  with values, and to attach grid index coordinates to points.
- Added toggles to the Filter, Rebuild Level Set, Resize Narrow Band,
  Smooth Level Set and To Spheres SOPs to specify units in either
  world space or index space.
- Fixed an issue whereby grids generated by the Rebuild Level Set SOP
  did not always display as surfaces in the viewport.
- The Metadata SOP now sets appropriate viewport visualization options
  when the grid class is changed.


@htmlonly <a name="v3_0_0_changes"></a>@endhtmlonly
@par
<B>Version 3.0.0</B> - <I>January 14, 2015</I>
- The @vdblink::io::File File@endlink class now supports delayed loading of
  <TT>.vdb</TT> files, meaning that memory is not allocated for voxel values
  until the values are actually accessed. (This feature is enabled by default.)
  Until a grid has been fully loaded, its source <TT>.vdb</TT> file must not be
  modified or deleted, so for safety,
  @vdblink::io::File::open() File::open@endlink automatically makes
  private copies of source files that are smaller than a user-specified limit
  (see @vdblink::io::File::setCopyMaxBytes() File::setCopyMaxBytes@endlink).
  The limit can be set to zero to disable copying, but if it cannot be
  guaranteed that a file will not be modified, then it is best not to enable
  delayed loading for that file.
- <TT>.vdb</TT> files can now optionally be compressed with the Blosc&nbsp;LZ4
  codec.  <A HREF="http://www.blosc.org/">Blosc</A> compresses almost as well
  as ZLIB, but it is much faster.
- Added @vdblink::tools::PointPartitioner PointPartitioner@endlink, a tool
  for fast spatial sorting of points stored in an external array, and
  @link PointIndexGrid.h PointIndexGrid@endlink, an acceleration structure
  for fast range and nearest-neighbor searches.
- Added @link NodeManager.h tree::NodeManager@endlink,
  which linearizes a tree to facilitate efficient multithreading
  across all tree levels.
- Added @vdblink::tools::prune() tools::prune@endlink (and other variants),
  which replaces and outperforms @c Tree::prune.
- Added @vdblink::tools::signedFloodFill() tools::signedFloodFill@endlink,
  which replaces and outperforms @c Tree::signedFloodFill.
- Added @vdblink::tools::changeBackground() tools::changeBackground@endlink
  (and other variants), which replaces and outperforms @c Tree::setBackground().
- Added a fast but approximate narrow-band level set
  @vdblink::tools::LevelSetTracker::dilate() dilation@endlink method, a fast
  narrow-band level set
  @vdblink::tools::LevelSetTracker::erode() erosion@endlink
  method, and a @vdblink::tools::LevelSetTracker::normalize(const MaskType*)
  masked normalization@endlink method to
  @vdblink::tools::LevelSetTracker LevelSetTracker@endlink.
- Added @vdblink::tools::Diagnose Diagnose@endlink, which performs
  multithreaded diagnostics on grids to identify issues like values that
  are NaNs or out-of-range. It optionally generates a boolean grid of all
  values that fail user-defined tests.
- Added optional alpha masks to @vdblink::tools::LevelSetMorphing
  LevelSetMorphing@endlink.
- Fixed an intermittent crash in
  @vdblink::tools::LevelSetMorphing LevelSetMorphing@endlink.
- Added @c tools::topologyToLevelSet(),
  which generates a level set from the implicit boundary between active
  and inactive voxels in an arbitrary input grid.
  <I>[DWA internal]</I>
- Improved the performance of point scattering (by orders of magnitude)
  and added a
  @vdblink::tools::DenseUniformPointScatter DenseUniformPointScatter@endlink
  class as well as support for fractional numbers of particles per voxel.
- Improved the performance and memory footprint of
  the @vdblink::tools::ParticlesToLevelSet ParticlesToLevelSet@endlink tool
  for large numbers (tens to hundreds of millions) of particles.
- Added edge-adjacent (6+12=18 neighbors) and vertex-adjacent (6+12+8=26
  neighbors) dilation algorithms to
  @vdblink::tools::Morphology::dilateVoxels Morphology::dilateVoxels@endlink.
  The default dilation pattern is still face-adjacent (6&nbsp;neighbors).
- Added @vdblink::tree::Tree::getNodes() Tree::getNodes@endlink, which allows
  for fast construction of linear arrays of tree nodes for use in multithreaded
  code such as the @vdblink::tree::LeafManager LeafManager@endlink or
  @link NodeManager.h tree::NodeManager@endlink.
- Added @vdblink::math::Extrema math::Extrema@endlink and
  @vdblink::tools::extrema() tools::extrema@endlink to efficiently
  compute minimum and maximum values in a grid.
- Added support for material color grids to all level set
  @vdblink::tools::BaseShader shaders@endlink, and added an option to
  @c vdb_render that allows one to specify a reference grid to be used
  for material color lookups.
- Added @vdblink::getLibraryVersionString()
  getLibraryVersionString@endlink and
  @link OPENVDB_LIBRARY_VERSION_STRING@endlink.
- Modified the mesh to volume converter to always set the grid background
  value to the exterior narrow-band width, and added finite value checks
  to narrow band parameters.
- @vdblink::tools::volumeToMesh() tools::volumeToMesh@endlink now compiles
  for all grid types but throws an exception if the input grid does not
  have a scalar value type.
- Added a
  @vdblink::io::File::readGrid(const Name&, const BBoxd&) File::readGrid@endlink
  overload and @vdblink::GridBase::readBuffers(std::istream&, const CoordBBox&)
  readBuffers@endlink overloads to the grid, tree and node classes that allow
  one to specify a bounding box against which to clip a grid while reading it.
  For large grids, clipping while reading can result in significantly lower
  memory usage than clipping after reading.
- Added @vdblink::GridBase::clipGrid() GridBase::clipGrid@endlink, which
  clips a grid against a world-space bounding box, and
  @vdblink::GridBase::clip() GridBase::clip@endlink and
  @vdblink::tree::Tree::clip() Tree::clip@endlink, which clip against
  an index-space bounding box.
- Added @vdblink::tools::clip() tools::clip@endlink, which clips a grid
  either against a bounding box or against the active voxels of a mask grid.
- @c io::File::readGridPartial allocates the nodes of a grid&rsquo;s tree
  as before, but it now allocates leaf nodes without data buffers.
  (This feature is mainly for internal use.
  Partially-read grids should be used with care if at all, and they should
  be treated as read-only.)
- Grid names retrieved using a
  @vdblink::io::File::NameIterator File::NameIterator@endlink now always
  uniquely identify grids; they no longer generate &lsquo;more than one grid
  named&nbsp;&ldquo;<I>x</I>&rdquo;&rsquo; warnings when there are multiple
  grids of the same name in a file (for files written starting with this
  version of the OpenVDB library).
- Fixed a bug in @vdblink::tree::Tree::ValueOffIter Tree::ValueOffIter@endlink
  that could cause
  @vdblink::tree::TreeValueIteratorBase::setMaxDepth() depth-bounded@endlink
  iterators to return incorrect values.
- Eliminated a recursive call in @vdblink::tree::TreeValueIteratorBase::next()
  TreeValueIteratorBase::next@endlink that could cause crashes on systems
  with a limited stack size.
- Fixed memory leaks in @vdblink::tree::RootNode::topologyDifference()
  RootNode::topologyDifference@endlink and
  @vdblink::tree::RootNode::topologyIntersection()
  RootNode::topologyIntersection@endlink.
- Fixed a memory leak in @vdblink::io::Queue io::Queue@endlink when the queue
  was full and a write task could not be added within the timeout interval.
- Fixed a potential division by zero crash in
  @vdblink::tools::compDiv() tools::compDiv@endlink with integer-valued grids.
- Fixed kernel normalization in the @vdblink::tools::Filter filter tool@endlink
  so that it is correct for integer-valued grids.
- Fixed a bug in @vdblink::tree::LeafBuffer::getValue()
  LeafNode::Buffer::getValue@endlink whereby Visual C++ would return
  a reference to a temporary.
  <I>[Contributed by SESI]</I>
- Fixed a bug in @vdblink::tools::ParticlesToLevelSet
  tools::ParticlesToLevelSet@endlink related to attribute transfer
  when leaf nodes are produced without active values.
- Added @vdblink::util::CpuTimer util::CpuTimer@endlink and removed
  the more simplistic @c unittest_util::CpuTimer from @c unittest/util.h.
- Eliminated the use of @c getopt for command-line argument parsing
  in @c vdb_test.
- @vdblink::initialize() openvdb::initialize@endlink now properly initializes
  <A HREF="http://log4cplus.sourceforge.net/">log4cplus</A> if it is enabled,
  eliminating &ldquo;No appenders could be found&rdquo; errors.
- Fixed a bug in the
  @vdblink::math::QuantizedUnitVec::pack() QuantizedUnitVec::pack@endlink
  method that caused quantization artifacts.
- Added convenience class @vdblink::tools::AlphaMask AlphaMask@endlink
- Added constructors and methods to both
  @vdblink::math::RandInt RandInt@endlink and
  @vdblink::math::Rand01 Rand01@endlink to set and reset the random seed value.
- Added convenience methods for
  @vdblink::math::Transform::indexToWorld(const BBoxd&) const transforming@endlink
  @vdblink::math::Transform::worldToIndex(const BBoxd&) const bounding@endlink
  @vdblink::math::Transform::worldToIndexCellCentered(const BBoxd&) const boxes@endlink
  to @vdblink::math::Transform math::Transform@endlink.
- @c vdb_view is now compatible with both GLFW&nbsp;2 and GLFW&nbsp;3.
- Made many small changes to address type conversion and other warnings
  reported by newer compilers like GCC&nbsp;4.8 and ICC&nbsp;14.
- Replaced the @c HALF_INCL_DIR and @c HALF_LIB_DIR Makefile variables
  with @c ILMBASE_INCL_DIR and @c ILMBASE_LIB_DIR and added @c ILMBASE_LIB,
  to match <A HREF="https://github.com/openexr/openexr">OpenEXR</A>&rsquo;s
  library organization.  <I>[Contributed by Double&nbsp;Negative]</I>
- Eliminated most local (function-scope) static variables, because
  Visual&nbsp;C++ doesn&rsquo;t guarantee thread-safe initialization
  of local statics.  <I>[Contributed by&nbsp;SESI]</I>
- Fixed a bug in @vdblink::readString() readString@endlink related
  to empty strings.
  <I>[Contributed by Fabio&nbsp;Piparo]</I>
- Fixed a bug in the @vdblink::tools::VolumeToMesh VolumeToMesh@endlink
  simplification scheme that was creating visual artifacts.

@par
API changes:
- The addition of a
  @vdblink::GridBase::readBuffers(std::istream&, const CoordBBox&)
  GridBase::readBuffers@endlink virtual function overload and the
  @vdblink::GridBase::clip() GridBase::clip@endlink
  @vdblink::GridBase::readNonresidentBuffers()
  GridBase::readNonresidentBuffers@endlink and
  @vdblink::tree::Tree::clipUnallocatedNodes() Tree::clipUnallocatedNodes@endlink
  virtual functions changes the grid ABI so that it is incompatible with
  earlier versions of the OpenVDB library (such as the ones in Houdini 12.5
  and&nbsp;13).  Define the macro @c OPENVDB_2_ABI_COMPATIBLE when compiling
  OpenVDB to disable these changes and preserve ABI compatibility.
- All @vdblink::tools::BaseShader shaders@endlink now have a template argument
  to specify the type of an optional material color grid, but the default type
  mimics the old, uniform color behavior.
- Removed a deprecated
  @vdblink::io::Stream::write() io::Stream::write@endlink overload.
- The point counts in
  @vdblink::tools::UniformPointScatter UniformPointScatter@endlink
  and @vdblink::tools::NonUniformPointScatter NonUniformPointScatter@endlink
  are now specified and returned as @vdblink::Index64 Index64@endlink.
- @vdblink::math::RandInt RandInt@endlink has an extra template argument
  to specify the integer type.
  The @vdblink::math::RandomInt RandomInt@endlink typedef is unchanged.
- @vdblink::io::readData() io::readData@endlink,
  @vdblink::io::HalfReader<false,T>::read() io::HalfReader::read@endlink
  and @vdblink::io::HalfWriter<false,T>::write() io::HalfWriter::write@endlink
  now take a @c uint32_t argument indicating the type of compression
  instead of a @c bool indicating whether compression is enabled.
- Removed @c io::Archive::isCompressionEnabled() and
  @c io::Archive::setCompressionEnabled() and renamed
  @c io::Archive::compressionFlags() and @c io::Archive::setCompressionFlags()
  to @vdblink::io::Archive::compression() io::Archive::compression@endlink and
  @vdblink::io::Archive::setCompression() io::Archive::setCompression@endlink.
- Internal and leaf node classes are now required to provide
  "PartialCreate" constructors that optionally bypass the allocation
  of voxel buffers.  Leaf node classes must now also provide
  @vdblink::tree::LeafNode::allocate() allocate@endlink and
  @vdblink::tree::LeafNode::isAllocated() isAllocated@endlink methods
  to manage the allocation of their buffers.
- Removed @c pruneInactive and @c pruneLevelSet methods from the
  @vdblink::tree::Tree Tree@endlink and various node classes.
  These methods have been replaced by the much faster pruning functions
  found in tools/Prune.h.
- Removed @c signedFloodFill methods from the @vdblink::Grid Grid@endlink,
  @vdblink::tree::Tree Tree@endlink and various node classes.
  These methods have been replaced by the much faster functions
  found in tools/SignedFloodFill.h.
- Removed @c Grid::setBackground() and @c Tree::setBackground() (use the
  faster @vdblink::tools::changeBackground() changeBackground@endlink tool
  instead), and removed the default argument from
  @vdblink::tree::RootNode::setBackground() RootNode::setBackground@endlink.

@par
Python:
- Added grid methods @c convertToPolygons() and @c convertToQuads(),
  which convert volumes to meshes, and @c createLevelSetFromPolygons(),
  which converts meshes to volumes.
  <A HREF="http://docs.scipy.org/doc/">NumPy</A> is required.

@par
Maya:
- Added an adaptive polygonal surface extraction node.

@par
Houdini:
- Added a new Resize Narrow Band SOP that can efficiently adjust the width
  of a level set&rsquo;s narrow band.  This allows, for example, for a
  level set to be created quickly from points or polygons with a very
  narrow band that is then quickly resized to a desired width.
- Fixed bugs in the Smooth Level Set and Reshape Level Set SOPs that
  caused them to ignore the selected discretization scheme.
- Added a Morph Level Set SOP.
- Added a From Points SOP to very quickly generate a level set
  from a point cloud, ignoring any radius attribute.
  <I>[DWA internal]</I>
- Added a Voxel Scale mode to the Resample SOP.
- Improved the performance and memory footprint of the From Particles SOP
  for large numbers (tens to hundreds of millions) of particles.
- The Scatter SOP now accepts fractional numbers of particles per voxel.
- Improved the performance of the Scatter SOP by more than an order
  of magnitude.
- The Clip SOP now has a toggle to choose explicitly between a mask grid
  or a bounding box as the clipping region.  As a consequence, the mask grid
  can now be unnamed.
- Added the OpenVDB library version number to the Extended Operator
  Information for all SOPs.
- SOPs are now linked with an rpath to the directory containing the
  OpenVDB library.
- Like the native Houdini file SOP, the Read SOP now allows missing frames
  to be reported either as errors or as warnings.
- The Read SOP now has an optional input for geometry, the bounding box
  of which can be used to clip grids as they are read.  For large grids,
  clipping while reading can result in significantly lower memory usage
  than clipping after reading.
- The From Polygons and Convert SOPs now default to using the polygon soup
  mesh representation, which uses less memory.


@htmlonly <a name="v2_3_0_changes"></a>@endhtmlonly
@par
<B>Version 2.3.0</B> - <I>April 23, 2014</I>
- Added @vdblink::tools::extractSparseTree() extractSparseTree@endlink,
  which selectively extracts and transforms data from a dense grid to
  produce a sparse tree, and @vdblink::tools::extractSparseTreeWithMask()
  extractSparseTreeWithMask@endlink, which copies data from the index-space
  intersection of a sparse tree and a dense input grid.
- Added copy constructors to the
  @vdblink::Grid::Grid(const Grid<OtherTreeType>&) Grid@endlink,
  @vdblink::tree::Tree::Tree(const Tree<OtherRootType>&) Tree@endlink,
  @vdblink::tree::RootNode::RootNode(const RootNode<OtherChildType>&)
  RootNode@endlink,
  @vdblink::tree::InternalNode::InternalNode(const InternalNode<OtherChildNodeType, Log2Dim>&)
  InternalNode@endlink and
  @vdblink::tree::LeafNode::LeafNode(const LeafNode<OtherValueType, Log2Dim>&) LeafNode@endlink
  classes, and an assignment operator overload to
  @vdblink::tree::RootNode::operator=(const RootNode<OtherChildType>&)
  RootNode@endlink, that allow the source and destination to have different
  value types.
- Modified @vdblink::tree::Tree::combine2() Tree::combine2@endlink to permit
  combination of trees with different value types.
- Added @vdblink::CanConvertType CanConvertType@endlink and
  @vdblink::tree::RootNode::SameConfiguration
  RootNode::SameConfiguration@endlink metafunctions, which perform compile-time
  tests for value type and tree type compatibility, and a
  @vdblink::tree::RootNode::hasCompatibleValueType()
  RootNode::hasCompatibleValueType@endlink method, which does runtime checking.
- Added optional support for logging using
  <A HREF="http://log4cplus.sourceforge.net/">log4cplus</A>.
  See logging.h and the @c INSTALL file for details.
- Added  @vdblink::tools::VolumeRayIntersector::hits()
  VolumeRayIntersector::hits@endlink, which returns all the hit segments
  along a ray.  This is generally more efficient than repeated calls to
  @vdblink::tools::VolumeRayIntersector::march()
  VolumeRayIntersector::march@endlink.
- Added member class @vdblink::math::Ray::TimeSpan Ray::TimeSpan@endlink
  and method @vdblink::math::Ray::valid() Ray::valid@endlink, and deprecated
  method @vdblink::math::Ray::test() Ray::test@endlink.
- Fixed a bug in @vdblink::math::VolumeHDDA VolumeHDDA@endlink that could
  cause rendering artifacts when a ray&rsquo;s start time was zero.
  <I>[Contributed&nbsp;by&nbsp;Mike&nbsp;Farnsworth]</I>
- Added a @vdblink::tools::compositeToDense() compositeToDense@endlink tool,
  which composites data from a sparse tree into a dense array, using a
  sparse alpha mask.  Over, Add, Sub, Min, Max, Mult, and Set are
  supported operations.
- Added a @vdblink::tools::transformDense() transformDense@endlink tool,
  which applies a functor to the value of each voxel of a dense grid
  within a given bounding box.
- Improved the performance of node iterators.

@par
API changes:
- Collected the digital differential analyzer code from math/Ray.h
  and tools/RayIntersector.h into a new header file, math/DDA.h.
- Rewrote @vdblink::math::VolumeHDDA VolumeHDDA@endlink and made several
  changes to its API.  (@vdblink::math::VolumeHDDA VolumeHDDA@endlink
  is used internally by @vdblink::tools::VolumeRayIntersector
  VolumeRayIntersector@endlink, whose API is unchanged.)
- @vdblink::tree::Tree::combine2() Tree::combine2@endlink,
  @vdblink::tree::RootNode::combine2() RootNode::combine2@endlink,
  @vdblink::tree::InternalNode::combine2() InternalNode::combine2@endlink,
  @vdblink::tree::LeafNode::combine2() LeafNode::combine2@endlink
  and @vdblink::CombineArgs CombineArgs@endlink all now require an additional
  template argument, which determines the type of the other tree.
- Assignment operators for
  @vdblink::tree::LeafManager::LeafRange::Iterator::operator=()
  LeafManager::LeafRange::Iterator@endlink,
  @vdblink::util::BaseMaskIterator::operator=() BaseMaskIterator@endlink,
  @vdblink::util::NodeMask::operator=() NodeMask@endlink and
  @vdblink::util::RootNodeMask::operator=() RootNodeMask@endlink
  now return references to the respective objects.
- Removed a number of methods that were deprecated in version&nbsp;2.0.0
  or earlier.

@par
Houdini:
- Added a Clip SOP, which does volumetric clipping.
- Added an Occlusion Mask SOP, which generates a mask of the voxels
  inside a camera frustum that are occluded by objects in an input grid.
- The Combine SOP now applies the optional signed flood fill only to
  level set grids, since that operation isn&rsquo;t meaningful for other grids.
- The Filter SOP now processes all grid types, not just scalar grids.


@htmlonly <a name="v2_2_0_changes"></a>@endhtmlonly
@par
<B>Version 2.2.0</B> - <I>February 20, 2014</I>
- Added a simple, multithreaded
  @vdblink::tools::VolumeRender volume renderer@endlink,
  and added volume rendering support to the @c vdb_render
  command-line renderer.
- Added an option to the
  @vdblink::tools::LevelSetRayIntersector LevelSetRayIntersector@endlink
  and to @c vdb_render to specify the isovalue of the level set.
- Added methods to the
  @vdblink::tools::LevelSetRayIntersector LevelSetRayIntersector@endlink
  to return the time of intersection along a world or index ray and to
  return the level set isovalue.
- Improved the performance of the
  @vdblink::tools::VolumeRayIntersector VolumeRayIntersector@endlink
  and added support for voxel dilation to account for interpolation kernels.
- Added a @ref sInterpolation "section" to the Cookbook on interpolation
  using @vdblink::tools::BoxSampler BoxSampler@endlink,
  @vdblink::tools::GridSampler GridSampler@endlink,
  @vdblink::tools::DualGridSampler DualGridSampler@endlink, et al.
- Added a @ref secGrid "section" to the Overview on grids and grid metadata.
- Modified @vdblink::tools::DualGridSampler DualGridSampler@endlink so
  it is more consistent with @vdblink::tools::GridSampler GridSampler@endlink.
- The @vdblink::tools::cpt() cpt@endlink, @vdblink::tools::curl() curl@endlink,
  @vdblink::tools::laplacian() laplacian@endlink,
  @vdblink::tools::meanCurvature() meanCurvature@endlink
  and @vdblink::tools::normalize() normalize@endlink tools now output grids
  with appropriate @vdblink::VecType vector types@endlink
  (covariant, contravariant, etc.).
- Added a @vdblink::tools::transformVectors() transformVectors@endlink tool,
  which applies an affine transformation to the voxel values of a
  vector-valued grid in accordance with the grid&rsquo;s
  @vdblink::VecType vector type@endlink and
  @vdblink::Grid::isInWorldSpace() world space/local space@endlink setting.
- Added a @vdblink::tools::compDiv() compDiv@endlink tool, which combines
  grids by dividing the values of corresponding voxels.
- Fixed a bug in the mean curvature computation that could produce NaNs
  in regions with constant values.
- Added a
  @vdblink::Grid::topologyDifference() Grid::topologyDifference@endlink method.
- Added @vdblink::math::Vec3::exp() exp@endlink and
  @vdblink::math::Vec3::sum() sum@endlink methods to
  @vdblink::math::Vec2 Vec2@endlink, @vdblink::math::Vec3 Vec3@endlink
  and @vdblink::math::Vec4 Vec4@endlink.
- Improved the @vdblink::tools::fillWithSpheres() fillWithSpheres@endlink
  tool for small volumes that are just a few voxels across.
- Improved the accuracy of the mesh to volume converter.
- Fixed a bug in the mesh to volume converter that caused incorrect sign
  classifications for narrow-band level sets.
- Fixed a bug in @vdblink::math::NonlinearFrustumMap::applyIJT()
  NonlinearFrustumMap::applyIJT@endlink that resulted in incorrect values
  when computing the gradient of a grid with a frustum transform.
- Fixed a file I/O bug whereby some <TT>.vdb</TT> files could not be read
  correctly if they contained grids with more than two distinct inactive
  values.
- Fixed an off-by-one bug in the numbering of unnamed grids in <TT>.vdb</TT>
  files.  The first unnamed grid in a file is now retrieved using the name
  &ldquo;<TT>[0]</TT>&rdquo;, instead of &ldquo;<TT>[1]</TT>&rdquo;.
- Fixed a build issue reported by Clang&nbsp;3.2 in tools/GridOperators.h.
- Fixed a memory leak in @vdblink::tools::Film Film@endlink.
- Added library and file format version number constants to the Python module.
- Improved convergence in the
  @vdblink::tools::VolumeRender volume renderer@endlink.
  <I>[Contributed by Jerry Tessendorf and Mark Matthews]</I>
- Made various changes for compatibility with Houdini&nbsp;13 and with
  C++11 compilers.
  <I>[Contributed&nbsp;by&nbsp;SESI]</I>

@par
API changes:
- @vdblink::tools::VolumeRayIntersector::march()
  VolumeRayIntersector::march@endlink no longer returns an @c int
  to distinguish tile vs. voxel hits.  Instead, it now returns @c false
  if no intersection is detected and @c true otherwise.  Also, @e t0 and
  @e t1 might now correspond to the first and last hits of multiple adjacent
  leaf nodes and/or active tiles.
- @vdblink::tools::DualGridSampler DualGridSampler@endlink is no longer
  templated on the target grid type, and the value accessor is now passed
  as an argument.
- The <TT>.vdb</TT> file format has changed slightly.  Tools built with older
  versions of OpenVDB should be recompiled to ensure that they can read files
  in the new format.

@par
Houdini:
- Added topology union, intersection and difference operations to
  the Combine SOP.  These operations combine the active voxel topologies
  of grids that may have different value types.
- Added a Divide operation to the Combine SOP.
- Added support for boolean grids to the Combine, Resample, Scatter, Prune
  and Visualize SOPs.
- The Fill SOP now accepts a vector as the fill value, and it allows
  the fill region bounds to be specified either in index space (as before),
  in world space, or using the bounds of geometry connected to an optional
  new reference input.
- Added a toggle to the Offset Level Set SOP to specify the offset in
  either world or voxel units.
- Added a toggle to the Transform and Resample SOPs to apply the transform
  to the voxel values of vector-valued grids, in accordance with those
  grids&rsquo; @vdblink::VecType vector types@endlink and
  @vdblink::Grid::isInWorldSpace() world space/local space@endlink settings.
- Added a Vector Type menu to the Vector Merge SOP.
- Removed masking options from the Renormalize SOP (since masking is
  not supported yet).
- Reimplemented the Vector Merge SOP for better performance and
  interruptibility and to fix a bug in the handling of tile values.


@htmlonly <a name="v2_1_0_changes"></a>@endhtmlonly
@par
<B>Version 2.1.0</B> - <I>December 12, 2013</I>
- Added a small number of Maya nodes, primarily for conversion of geometry
  to and from OpenVDB volumes and for visualization of volumes.
- Added an initial implementation of
  @vdblink::tools::LevelSetMorphing level set morphing@endlink
  (with improvements to follow soon).
- Added @vdblink::tools::LevelSetMeasure tools::LevelSetMeasure@endlink,
  which efficiently computes the surface area, volume and average
  mean-curvature of narrow-band level sets, in both world and voxel units.
  Those quantities are now exposed as intrinsic attributes on the Houdini
  VDB primitive and can be queried using the native Measure SOP.
- @vdblink::tools::Dense tools::Dense@endlink now supports the XYZ memory
  layout used by Houdini and Maya in addition to the ZYX layout used in
  OpenVDB trees.
- Improved the performance of masking in the
  @vdblink::tools::LevelSetFilter level set filter@endlink tool and
  added inversion and scaling of the mask input, so that any scalar-valued
  volume can be used as a mask, not just volumes with a [0,&nbsp;1] range.
- Added optional masking to the non-level-set filters, to the grid
  operators (CPT, curl, divergence, gradient, Laplacian, mean curvature,
  magnitude, and normalize) and to the Analysis and Filter SOPs.
- Added more narrow band controls to the Rebuild Level Set SOP.
- Improved the accuracy of the
  @vdblink::tools::levelSetRebuild() level set rebuild@endlink tool.
- Added @vdblink::tools::activate() tools::activate@endlink and
  @vdblink::tools::deactivate() tools::deactivate@endlink, which set the
  active states of tiles and voxels whose values are equal to or approximately
  equal to a given value, and added a Deactivate Background Voxels toggle
  to the Combine SOP.
- Added @vdblink::math::BBox::applyMap() BBox::applyMap@endlink and
  @vdblink::math::BBox::applyInverseMap() BBox::applyInverseMap@endlink,
  which allow for transformation of axis-aligned bounding boxes.
- Added a @vdblink::tools::PositionShader position shader@endlink to the
  level set ray-tracer (primarily for debugging purposes).
- Added an @vdblink::io::Queue io::Queue@endlink class that manages a
  concurrent queue for asynchronous serialization of grids to files or streams.
- Fixed a bug in @vdblink::io::Archive io::Archive@endlink whereby writing
  unnamed, instanced grids (i.e., grids sharing a tree) to a file rendered
  the file unreadable.
- Fixed a bug in the @vdblink::tools::VolumeToMesh volume to mesh@endlink
  converter that caused it to generate invalid polygons when the zero crossing
  lay between active and inactive regions.
- Fixed a bug in the @vdblink::tools::UniformPointScatter point scatter@endlink
  tool (and the Scatter SOP) whereby the last voxel always remained empty.
- Fixed a bug in the Read SOP that caused grids with the same name
  to be renamed with a numeric suffix (e.g., &ldquo;grid[1]&rdquo;
  &ldquo;grid[2]&rdquo;, etc.).
- Fixed some unit test failures on 64-bit Itanium machines.

@par
API changes:
- The @vdblink::tools::Filter Filter@endlink tool is now templated on a
  mask grid, and threading is controlled using a grain size, for consistency
  with most of the other level set tools.
- The @vdblink::tools::LevelSetFilter LevelSetFilter@endlink tool is now
  templated on a mask grid.
- All shaders now take a ray direction instead of a ray.


@htmlonly <a name="v2_0_0_changes"></a>@endhtmlonly
@par
<B>Version 2.0.0</B> - <I>October 31, 2013</I>
- Added a @ref python "Python module" with functions for basic manipulation
  of grids (but no tools, yet).
- Added ray intersector tools for efficient, hierarchical intersection
  of rays with @vdblink::tools::LevelSetRayIntersector level-set@endlink
  and @vdblink::tools::VolumeRayIntersector generic@endlink volumes.
- Added a @vdblink::math::Ray Ray@endlink class and a hierarchical
  @vdblink::math::DDA Digital Differential Analyzer@endlink for fast
  ray traversal.
- Added a fully multi-threaded @vdblink::tools::LevelSetRayTracer
  level set ray tracer@endlink and
  @vdblink::tools::PerspectiveCamera camera@endlink
  @vdblink::tools::OrthographicCamera classes@endlink
  that mimic Houdini&rsquo;s cameras.
- Added a simple, command-line renderer (currently for level sets only).
- Implemented a new meshing scheme that produces topologically robust
  two-manifold meshes and is twice as fast as the previous scheme.
- Implemented a new, topologically robust (producing two-manifold meshes)
  level-set-based seamless fracture scheme.  The new scheme eliminates
  visible scarring seen in the previous implementation by subdividing
  internal, nonplanar quads near fracture seams.  In addition,
  fracture seam points are now tagged, allowing them to be used
  to drive pre-fracture dynamics such as local surface buckling.
- Improved the performance of @vdblink::tree::Tree::evalActiveVoxelBoundingBox()
  Tree::evalActiveVoxelBoundingBox@endlink and
  @vdblink::tree::Tree::activeVoxelCount() Tree::activeVoxelCount@endlink,
  and significantly improved the performance of
  @vdblink::tree::Tree::evalLeafBoundingBox() Tree::evalLeafBoundingBox@endlink
  (by about&nbsp;30x).
- Added a tool (and a Houdini SOP) that fills a volume with
  adaptively-sized overlapping or non-overlapping spheres.
- Added a Ray SOP that can be used to perform geometry projections
  using level-set ray intersections or closest-point queries.
- Added a @vdblink::tools::ClosestSurfacePoint tool@endlink that performs
  accelerated closest surface point queries from arbitrary points in
  world space to narrow-band level sets.
- Increased the speed of masked level set filtering by 20% for
  the most common cases.
- Added @vdblink::math::BoxStencil math::BoxStencil@endlink, with support
  for trilinear interpolation and gradient computation.
- Added @vdblink::tree::Tree::topologyIntersection()
  Tree::topologyIntersection@endlink, which intersects a tree&rsquo;s active
  values with those of another tree, and
  @vdblink::tree::Tree::topologyDifference() Tree::topologyDifference@endlink,
  which performs topological subtraction of one tree&rsquo;s active values
  from another&rsquo;s.  In both cases, the <TT>ValueType</TT>s of the two
  trees need not be the same.
- Added @vdblink::tree::Tree::activeTileCount() Tree::activeTileCount@endlink,
  which returns the number of active tiles in a tree.
- Added @vdblink::math::MinIndex() math::MinIndex@endlink and
  @vdblink::math::MaxIndex() math::MaxIndex@endlink, which find the minimum
  and maximum components of a vector without any branching.
- Added @vdblink::math::BBox::minExtent() BBox::minExtent@endlink,
  which returns a bounding box&rsquo;s shortest axis.
- The default @vdblink::math::BBox BBox@endlink constructor now
  generates an invalid bounding box rather than an empty bounding box
  positioned at the origin.  The new behavior is consistent with
  @vdblink::math::CoordBBox CoordBBox@endlink.
  <I>[Thanks to Rick Hankins for suggesting this fix.]</I>
- Added @vdblink::math::CoordBBox::reset() CoordBBox::reset@endlink,
  which resets a bounding box to its initial, invalid state.
- Fixed a bug in the default @vdblink::math::ScaleMap ScaleMap@endlink
  constructor that left some data used in the inverse uninitialized.
- Added @vdblink::math::MapBase::applyJT MapBase::applyJT@endlink, which
  applies the Jacobian transpose to a vector (the Jacobian transpose takes
  a range-space vector to a domain-space vector, e.g., world to index),
  and added @vdblink::math::MapBase::inverseMap() MapBase::inverseMap@endlink,
  which returns a new map representing the inverse of the original map
  (except for @vdblink::math::NonlinearFrustumMap NonlinearFrustumMap@endlink,
  which does not currently have a defined inverse map).
  <br>@b Note: Houdini 12.5 uses an earlier version of OpenVDB, and maps
  created with that version lack virtual table entries for these
  new methods, so do not call these methods from Houdini&nbsp;12.5.
- Reimplemented @vdblink::math::RandomInt math::RandomInt@endlink using
  Boost.Random instead of @c rand() (which is not thread-safe), and deprecated
  @c math::randUniform() and added
  @vdblink::math::Random01 math::Random01@endlink to replace it.
- Modified @vdblink::tools::copyFromDense() tools::copyFromDense@endlink
  and @vdblink::tools::copyToDense() tools::copyToDense@endlink to allow
  for implicit type conversion (e.g., between a
  @vdblink::tools::Dense Dense&lt;Int32&gt;@endlink and a
  @vdblink::FloatTree FloatTree@endlink) and fixed several bugs
  in @vdblink::tools::CopyFromDense tools::CopyFromDense@endlink.
- Fixed bugs in @vdblink::math::Stats math::Stats@endlink and
  @vdblink::math::Histogram math::Histogram@endlink that could produce
  <TT>NaN</TT>s or other incorrect behavior if certain methods were called
  on populations of size zero.
- Renamed <TT>struct tolerance</TT> to
  @vdblink::math::Tolerance math::Tolerance@endlink
  and @c negative to @vdblink::math::negative() math::negative@endlink
  and removed @c math::toleranceValue().
- Implemented a closest point on line segment algorithm,
  @vdblink::math::closestPointOnSegmentToPoint()
  math::closestPointOnSegmentToPoint@endlink.
- Fixed meshing issues relating to masking and automatic partitioning.
- @vdblink::Grid::merge() Grid::merge@endlink and
  @vdblink::tree::Tree::merge() Tree::merge@endlink now accept an optional
  @vdblink::MergePolicy MergePolicy@endlink argument that specifies one of
  three new merging schemes.  (The old merging scheme, which is no longer
  available, used logic for each tree level that was inconsistent with
  the other levels and that could result in active tiles being replaced
  with nodes having only inactive values.)
- Renamed @c LeafNode::coord2offset(), @c LeafNode::offset2coord() and
  @c LeafNode::offset2globalCoord() to
  @vdblink::tree::LeafNode::coordToOffset() coordToOffset@endlink,
  @vdblink::tree::LeafNode::offsetToLocalCoord() offsetToLocalCoord@endlink,
  and @vdblink::tree::LeafNode::offsetToGlobalCoord()
  offsetToGlobalCoord@endlink, respectively, and likewise for
  @vdblink::tree::InternalNode::offsetToGlobalCoord() InternalNode@endlink.
  <I>[Thanks to Rick Hankins for suggesting this change.]</I>
- Replaced @vdblink::tree::Tree Tree@endlink methods @c setValueOnMin,
  @c setValueOnMax and @c setValueOnSum with
  @vdblink::tools::setValueOnMin() tools::setValueOnMin@endlink,
  @vdblink::tools::setValueOnMax() tools::setValueOnMax@endlink and
  @vdblink::tools::setValueOnSum() tools::setValueOnSum@endlink
  (and a new @vdblink::tools::setValueOnMult() tools::setValueOnMult@endlink)
  and added @vdblink::tree::Tree::modifyValue() Tree::modifyValue@endlink
  and @vdblink::tree::Tree::modifyValueAndActiveState()
  Tree::modifyValueAndActiveState@endlink, which modify voxel values
  in-place via user-supplied functors.  Similarly, replaced
  @c ValueAccessor::setValueOnSum() with
  @vdblink::tree::ValueAccessor::modifyValue()
  ValueAccessor::modifyValue@endlink
  and @vdblink::tree::ValueAccessor::modifyValueAndActiveState()
  ValueAccessor::modifyValueAndActiveState@endlink, and added a
  @vdblink::tree::TreeValueIteratorBase::modifyValue() modifyValue@endlink
  method to all value iterators.
- Removed @c LeafNode::addValue and @c LeafNode::scaleValue.
- Added convenience classes @vdblink::tree::Tree3 tree::Tree3@endlink and
  @vdblink::tree::Tree5 tree::Tree5@endlink for custom tree configurations.
- Added an option to the From Particles SOP to generate an alpha mask,
  which can be used to constrain level set filtering so as to preserve
  surface details.
- The mesh to volume converter now handles point-degenerate polygons.
- Fixed a bug in the Level Set Smooth, Level Set Renormalize and
  Level Set Offset SOPs that caused the group name to be ignored.
- Fixed various OS X and Windows build issues.
  <I>[Contributions from SESI and DD]</I>


@htmlonly <a name="v1_2_0_changes"></a>@endhtmlonly
@par
<B>Version 1.2.0</B> - <I>June 28 2013</I>
- @vdblink::tools::LevelSetFilter Level set filters@endlink now accept
  an optional alpha mask grid.
- Implemented sharp feature extraction for level set surfacing.
  This enhances the quality of the output mesh and reduces aliasing
  artifacts.
- Added masking options to the meshing tools, as well as a spatial
  multiplier for the adaptivity threshold, automatic partitioning,
  and the ability to preserve edges and corners when mesh adaptivity
  is applied.
- The mesh to volume attribute transfer scheme now takes surface
  orientation into account, which improves accuracy in proximity to
  edges and corners.
- Added a @vdblink::tree::LeafManager::foreach() foreach@endlink method
  to @vdblink::tree::LeafManager tree::LeafManager@endlink that, like
  @vdblink::tools::foreach() tools::foreach@endlink, applies a user-supplied
  functor to each leaf node in parallel.
- Rewrote the particle to level set converter, simplifying the API,
  improving performance (especially when particles have a fixed radius),
  adding the capability to transfer arbitrary point attributes,
  and fixing a velocity trail bug.
- Added utility methods @vdblink::math::Sign() Sign@endlink,
  @vdblink::math::SignChange() SignChange@endlink,
  @vdblink::math::isApproxZero() isApproxZero@endlink,
  @vdblink::math::Cbrt() Cbrt@endlink and
  @vdblink::math::ZeroCrossing() ZeroCrossing@endlink to math/Math.h.
- Added a @vdblink::tree::ValueAccessor3::probeNode() probeNode@endlink method
  to the value accessor and to tree nodes that returns a pointer to the node
  that contains a given voxel.
- Deprecated @c LeafNode::addValue and @c LeafNode::scaleValue.
- Doubled the speed of the mesh to volume converter (which also improves
  the performance of the fracture and level set rebuild tools) and
  improved its inside/outside voxel classification near edges and corners.
- @vdblink::tools::GridSampler GridSampler@endlink now accepts either a grid,
  a tree or a value accessor, and it offers faster index-based access methods
  and much better performance in cases where many instances are allocated.
- Extended @vdblink::tools::Dense tools::Dense@endlink to make it more
  compatible with existing tools.
- Fixed a crash in @vdblink::io::Archive io::Archive@endlink whenever
  the library was unloaded from memory and then reloaded.
  <I>[Contributed by Ollie Harding]</I>
- Fixed a bug in @c GU_PrimVDB::buildFromPrimVolume(), seen during the
  conversion from Houdini volumes to OpenVDB grids, that could cause
  signed flood fill to be applied to non-level set grids, resulting in
  active tiles with incorrect values.
- Added a Prune SOP with several pruning schemes.


@htmlonly <a name="v1_1_1_changes"></a>@endhtmlonly
@par
<B>Version 1.1.1</B> - <I>May 10 2013</I>
- Added a simple @vdblink::tools::Dense dense grid class@endlink and tools
  to copy data from dense voxel arrays into OpenVDB grids and vice-versa.
- Starting with Houdini 12.5.396, plugins built with this version
  of OpenVDB can coexist with native Houdini OpenVDB nodes.
- The level set fracture tool now smooths seam line edges during
  mesh extraction, eliminating staircase artifacts.
- Significantly improved the performance of the
  @vdblink::util::leafTopologyIntersection()
  leafTopologyIntersection@endlink and
  @vdblink::util::leafTopologyDifference() leafTopologyDifference@endlink
  utilities and added a @vdblink::tree::LeafNode::topologyDifference()
  LeafNode::topologyDifference@endlink method.
- Added convenience functions that provide simplified interfaces
  to the @vdblink::tools::meshToLevelSet() mesh to volume@endlink
  and @vdblink::tools::volumeToMesh() volume to mesh@endlink converters.
- Added a @vdblink::tools::accumulate() tools::accumulate@endlink function
  that is similar to @vdblink::tools::foreach() tools::foreach@endlink
  but can be used to accumulate the results of computations over the values
  of a grid.
- Added @vdblink::tools::statistics() tools::statistics@endlink,
  @vdblink::tools::opStatistics() tools::opStatistics@endlink and
  @vdblink::tools::histogram() tools::histogram@endlink, which efficiently
  compute statistics (mean, variance, etc.) and histograms of grid values
  (using @vdblink::math::Stats math::Stats@endlink and
  @vdblink::math::Histogram math::Histogram@endlink).
- Modified @vdblink::math::CoordBBox CoordBBox@endlink to adhere to
  TBB&rsquo;s splittable type requirements, so that, for example,
  a @c CoordBBox can be used as a blocked iteration range.
- Added @vdblink::tree::Tree::addTile() Tree::addTile@endlink,
  @vdblink::tree::Tree::addLeaf() Tree::addLeaf@endlink and
  @vdblink::tree::Tree::stealNode() Tree::stealNode@endlink, for fine
  control over tree construction.
- Addressed a numerical stability issue when performing Gaussian
  filtering of level set grids.
- Changed the return type of @vdblink::math::CoordBBox::volume()
  CoordBBox::volume@endlink to reduce the risk of overflow.
- When the input mesh is self-intersecting, the mesh to volume converter
  now produces a level set with a monotonic gradient field.
- Fixed a threading bug in the mesh to volume converter that caused it
  to produce different results for the same input.
- Fixed a bug in the particle to level set converter that prevented
  particles with zero velocity from being rasterized in Trail mode.
- Added an optional input to the Create SOP into which to merge
  newly-created grids.
- Fixed a bug in the Resample SOP that caused it to produce incorrect
  narrow-band widths when resampling level set grids.
- Fixed a bug in the To Polygons SOP that caused intermittent crashes
  when the optional reference input was connected.
- Fixed a bug in the Advect Level Set SOP that caused a crash
  when the velocity input was connected but empty.
- The Scatter and Sample Point SOPs now warn instead of erroring
  when given empty grids.
- Fixed a crash in @c vdb_view when stepping through multiple grids
  after changing render modes.
- @c vdb_view can now render fog volumes and vector fields, and it now
  features interactively adjustable clipping planes that enable
  one to view the interior of a volume.


@htmlonly <a name="v1_1_0_changes"></a>@endhtmlonly
@par
<B>Version 1.1.0</B> - <I>April 4 2013</I>
- The @vdblink::tools::resampleToMatch() resampleToMatch@endlink tool,
  the Resample SOP and the Combine SOP now use level set rebuild to correctly
  and safely resample level sets.  Previously, scaling a level set would
  invalidate the signed distance field, leading to holes and other artifacts.
- Added a mask-based topological
  @vdblink::tools::erodeVoxels erosion tool@endlink, and rewrote and
  simplified the @vdblink::tools::dilateVoxels dilation tool@endlink.
- The @vdblink::tools::LevelSetAdvection LevelSetAdvection@endlink tool
  can now advect forward or backward in time.
- Tree::pruneLevelSet() now replaces each pruned node with a tile having
  the inside or outside
  background value, instead of arbitrarily selecting one of the node&rsquo;s
  tile or voxel values.
- When a grid is saved to a file with
  @vdblink::Grid::saveFloatAsHalf() saveFloatAsHalf@endlink set to @c true,
  the grid&rsquo;s background value is now also quantized to 16 bits.
  (Not quantizing the background value caused a mismatch with the values
  of background tiles.)
- As with @vdblink::tools::foreach() tools::foreach@endlink, it is now
  possible to specify whether functors passed to
  @vdblink::tools::transformValues() tools::transformValues@endlink
  should be shared across threads.
- @vdblink::tree::LeafManager tree::LeafManager@endlink can now be
  instantiated with a @const tree, although buffer swapping with @const trees
  is disabled.
- Added a @vdblink::Grid::signedFloodFill() Grid::signedFloodFill@endlink
  overload that allows one to specify inside and outside values.
- Fixed a bug in Grid::setBackground() so that now only the values of
  inactive voxels change.
- Fixed @vdblink::Grid::topologyUnion() Grid::topologyUnion@endlink so that
  it actually unions tree topology, instead of just the active states
  of tiles and voxels.  The previous behavior broke multithreaded code
  that relied on input and output grids having compatible tree topology.
- @vdblink::math::Transform math::Transform@endlink now includes an
  @vdblink::math::Transform::isIdentity() isIdentity@endlink predicate
  and methods to @vdblink::math::Transform::preMult(const Mat4d&) pre-@endlink
  and @vdblink::math::Transform::postMult(const Mat4d&) postmultiply@endlink
  by a matrix.
- Modified the @link NodeMasks.h node mask@endlink classes to permit
  octree-like tree configurations (i.e., with a branching factor of two)
  and to use 64-bit operations instead of 32-bit operations.
- Implemented a new, more efficient
  @vdblink::math::closestPointOnTriangleToPoint() closest point
  on triangle@endlink algorithm.
- Implemented a new vertex normal scheme in the volume to mesh
  converter, and resolved some overlapping polygon issues.
- The volume to mesh converter now meshes not just active voxels
  but also active tiles.
- Fixed a bug in the mesh to volume converter that caused unsigned
  distance field conversion to produce empty grids.
- Fixed a bug in the level set fracture tool whereby the cutter overlap
  toggle was ignored.
- Fixed an infinite loop bug in @c vdb_view.
- Updated @c vdb_view to use the faster and less memory-intensive
  OpenVDB volume to mesh converter instead of marching cubes,
  and rewrote the shader to be OpenGL 3.2 and GLSL 1.2 compatible.
- Given multiple input files or a file containing multiple grids,
  @c vdb_view now displays one grid at a time.  The left and right
  arrow keys cycle between grids.
- The To Polygons SOP now has an option to associate the input grid&rsquo;s
  name with each output polygon.


@htmlonly <a name="v1_0_0_changes"></a>@endhtmlonly
@par
<B>Version 1.0.0</B> - <I>March 14 2013</I>
- @vdblink::tools::levelSetRebuild() tools::levelSetRebuild@endlink
  now throws an exception when given a non-scalar or non-floating-point grid.
- The tools in tools/GridOperators.h are now interruptible, as is
  the Analysis SOP.
- Added a
  @vdblink::tree::LeafManager::LeafRange::Iterator leaf node iterator@endlink
  and a TBB-compatible
  @vdblink::tree::LeafManager::LeafRange range class@endlink
  to the LeafManager.
- Modified the @vdblink::tools::VolumeToMesh VolumeToMesh@endlink tool
  to handle surface topology issues around fracture seam lines.
- Modified the Makefile to allow @c vdb_view to compile on OS X systems
  (provided that GLFW is available).
- Fixed a bug in the Create SOP that resulted in "invalid parameter name"
  warnings.
- The Combine SOP now optionally resamples the A grid into the B grid&rsquo;s
  index space (or vice-versa) if the A and B transforms differ.
- The Vector Split and Vector Merge SOPs now skip inactive voxels
  by default, but they can optionally be made to include inactive voxels,
  as they did before.
- The @vdblink::tools::LevelSetFracture LevelSetFracture@endlink tool now
  supports custom rotations for each cutter instance, and the Fracture SOP
  now uses quaternions to generate uniformly-distributed random rotations.


@htmlonly <a name="v0_104_0_changes"></a>@endhtmlonly
@par
<B>Version 0.104.0</B> - <I>February 15 2013</I>
- Added a @vdblink::tools::levelSetRebuild() tool@endlink and a SOP
  to rebuild a level set from any scalar volume.
- @c .vdb files are now saved using a mask-based compression scheme
  that is an order of magnitude faster than ZLIB and produces comparable
  file sizes for level set and fog volume grids.  (ZLIB compression
  is still enabled by default for other classes of grids).
- The @vdblink::tools::Filter Filter@endlink and
  @vdblink::tools::LevelSetFilter LevelSetFilter@endlink tools now
  include a Gaussian filter, and mean (box) filtering is now 10-50x faster.
- The isosurface @vdblink::tools::VolumeToMesh meshing tool@endlink
  is now more robust (to level sets with one voxel wide narrow bands,
  for example).
- Mesh to volume conversion is on average 1.5x faster and up to 5.5x
  faster for high-resolution meshes where the polygon/voxel size ratio
  is small.
- Added @vdblink::createLevelSet() createLevelSet@endlink and
  @vdblink::createLevelSetSphere() createLevelSetSphere@endlink
  factory functions for level set grids.
- @vdblink::tree::ValueAccessor tree::ValueAccessor@endlink is now faster
  for trees of height 2, 3 and 4 (the latter is the default), and it now
  allows one to specify, via a template argument, the number of node levels
  to be cached, which can also improve performance in special cases.
- Added a toggle to @vdblink::tools::foreach() tools::foreach@endlink
  to specify whether or not the functor should be shared across threads.
- Added @vdblink::Mat4SMetadata Mat4s@endlink and
  @vdblink::Mat4DMetadata Mat4d@endlink metadata types.
- Added explicit pre- and postmultiplication methods to the @c Transform,
  @c Map and @c Mat4 classes and deprecated the old accumulation methods.
- Modified @vdblink::math::NonlinearFrustumMap NonlinearFrustumMap@endlink
  to be more compatible with Houdini&rsquo;s frustum transform.
- Fixed a @vdblink::tools::GridTransformer GridTransformer@endlink bug
  that caused it to translate the output grid incorrectly in some cases.
- Fixed a bug in the tree-level
  @vdblink::tree::LeafIteratorBase LeafIterator@endlink that resulted in
  intermittent crashes in
  @vdblink::tools::dilateVoxels() tools::dilateVoxels@endlink.
- The @c Hermite data type and Hermite grids are no longer supported.
- Added tools/GridOperators.h, which includes new, cleaner implementations
  of the @vdblink::tools::cpt() closest point transform@endlink,
  @vdblink::tools::curl() curl@endlink,
  @vdblink::tools::divergence() divergence@endlink,
  @vdblink::tools::gradient() gradient@endlink,
  @vdblink::tools::laplacian() Laplacian@endlink,
  @vdblink::tools::magnitude() magnitude@endlink,
  @vdblink::tools::meanCurvature() mean curvature@endlink and
  @vdblink::tools::normalize() normalize@endlink tools.
- Interrupt support has been improved in several tools, including
  @vdblink::tools::ParticlesToLevelSet tools::ParticlesToLevelSet@endlink.
- Simplified the API of the @vdblink::math::BaseStencil Stencil@endlink class
  and added an @vdblink::math::BaseStencil::intersects() intersects@endlink
  method to test for intersection with a specified isovalue.
- Renamed @c voxelDimensions to @c voxelSize in transform classes
  and elsewhere.
- Deprecated @c houdini_utils::ParmFactory::setChoiceList in favor of
  @c houdini_utils::ParmFactory::setChoiceListItems, which requires
  a list of <I>token, label</I> string pairs.
- Made various changes for Visual C++ compatibility.
  <I>[Contributed by SESI]</I>
- Fixed a bug in @c houdini_utils::getNodeChain() that caused the
  Offset Level Set, Smooth Level Set and Renormalize Level Set SOPs
  to ignore frame changes.
  <I>[Contributed by SESI]</I>
- The From Particles SOP now provides the option to write into
  an existing grid.
- Added a SOP to edit grid metadata.
- The Fracture SOP now supports multiple cutter objects.
- Added a To Polygons SOP that complements the Fracture SOP and allows
  for elimination of seam lines, generation of correct vertex normals
  and grouping of polygons when surfacing fracture fragments, using
  the original level set or mesh as a reference.


@htmlonly <a name="v0_103_1_changes"></a>@endhtmlonly
@par
<B>Version 0.103.1</B> - <I>January 15 2013</I>
- @vdblink::tree::ValueAccessor tree::ValueAccessor@endlink read operations
  are now faster for four-level trees.
  (Preliminary benchmark tests suggest a 30-40% improvement.)
- For vector-valued grids, @vdblink::tools::compMin() tools::compMin@endlink
  and @vdblink::tools::compMax() tools::compMax@endlink now compare
  vector magnitudes instead of individual components.
- Migrated grid sampling code to a new file, Interpolation.h,
  and deprecated old files and classes.
- Added a level-set @vdblink::tools::LevelSetFracture fracture tool@endlink
  and a Fracture SOP.
- Added @vdblink::tools::sdfInteriorMask() tools::sdfInteriorMask@endlink,
  which creates a mask of the interior region of a level set grid.
- Fixed a bug in the mesh to volume converter that produced unexpected
  nonzero values for voxels at the intersection of two polygons,
  and another bug that produced narrow-band widths that didn&rsquo;t respect
  the background value when the half-band width was less than three voxels.
- @c houdini_utils::ParmFactory can now correctly generate ramp multi-parms.
- Made various changes for Visual C++ compatibility.
  <I>[Contributed by SESI]</I>
- The Convert SOP can now convert between signed distance fields and
  fog volumes and from volumes to meshes.
  <I>[Contributed by SESI]</I>
- For level sets, the From Mesh and From Particles SOPs now match
  the reference grid&rsquo;s narrow-band width.
- The Scatter SOP can now optionally scatter points in the interior
  of a level set.


@htmlonly <a name="v0_103_0_changes"></a>@endhtmlonly
@par
<B>Version 0.103.0</B> - <I>December 21 2012</I>
- The mesh to volume converter is now 60% faster at generating
  level sets with wide bands, and the From Mesh SOP is now interruptible.
- Fixed a threading bug in the recently-added
  @vdblink::tools::compReplace() compReplace@endlink tool
  that caused it to produce incorrect output.
- Added a @vdblink::tree::Tree::probeConstLeaf() probeConstLeaf@endlink
  method to the @vdblink::tree::Tree::probeConstLeaf() Tree@endlink,
  @vdblink::tree::ValueAccessor::probeConstLeaf() ValueAccessor@endlink
  and @vdblink::tree::RootNode::probeConstLeaf() node@endlink classes.
- The Houdini VDB primitive doesn&rsquo;t create a @c name attribute
  unnecessarily (i.e., if its grid&rsquo;s name is empty), but it now
  correctly allows the name to be changed to the empty string.
- Fixed a crash in the Vector Merge SOP when fewer than three grids
  were merged.
- The From Particles SOP now features a "maximum half-width" parameter
  to help avoid runaway computations.


@htmlonly <a name="v0_102_0_changes"></a>@endhtmlonly
@par
<B>Version 0.102.0</B> - <I>December 13 2012</I>
- Added @vdblink::tools::compReplace() tools::compReplace@endlink,
  which copies the active values of one grid into another, and added
  a "Replace A With Active B" mode to the Combine SOP.
- @vdblink::Grid::signedFloodFill() Grid::signedFloodFill@endlink
  no longer enters an infinite loop when filling an empty grid.
- Fixed a bug in the particle to level set converter that sometimes
  produced level sets with holes, and fixed a bug in the SOP that
  could result in random output.
- Fixed an issue in the frustum preview feature of the Create SOP
  whereby rendering very large frustums could cause high CPU usage.
- Added streamline support to the constrained advection scheme
  in the Advect Points SOP.
- Added an Advect Level Set SOP.


@htmlonly <a name="v0_101_1_changes"></a>@endhtmlonly
@par
<B>Version 0.101.1</B> - <I>December 11 2012</I> (DWA internal release)
- Partially reverted the Houdini VDB primitive&rsquo;s grid accessor methods
  to their pre-0.98.0 behavior.  A primitive&rsquo;s grid can once again
  be accessed by shared pointer, but now also by reference.
  Accessor methods for grid metadata have also been added, and the
  primitive now ensures that metadata and transforms are never shared.
- Fixed an intermittent crash in the From Particles SOP.


@htmlonly <a name="v0_101_0_changes"></a>@endhtmlonly
@par
<B>Version 0.101.0</B> - <I>December 6 2012</I> (DWA internal release)
- Partially reverted the @vdblink::Grid Grid@endlink&rsquo;s
  @vdblink::Grid::tree() tree@endlink and
  @vdblink::Grid::transform() transform@endlink accessor methods
  to their pre-0.98.0 behavior, eliminating copy-on-write but
  preserving their return-by-reference semantics.  These methods
  are now supplemented with a suite of
  @vdblink::Grid::treePtr() shared@endlink
  @vdblink::Grid::baseTreePtr() pointer@endlink
  @vdblink::Grid::transformPtr() accessors@endlink.
- Restructured the @vdblink::tools::meshToVolume
  mesh to volume converter@endlink for a 40% speedup
  and to be more robust to non-manifold geometry, to better preserve
  sharp features, to support arbitrary tree configurations and
  to respect narrow-band limits.
- Added a @c getNodeBoundingBox method to
  @vdblink::tree::RootNode::getNodeBoundingBox() RootNode@endlink,
  @vdblink::tree::InternalNode::getNodeBoundingBox() InternalNode@endlink
  and @vdblink::tree::LeafNode::getNodeBoundingBox() LeafNode@endlink
  that returns the index space spanned by a node.
- Made various changes for Visual C++ compatibility.
  <I>[Contributed by SESI]</I>
- Renamed the Reshape Level Set SOP to Offset Level Set.
- Fixed a crash in the Convert SOP and added support for conversion
  of empty grids.


@htmlonly <a name="v0_100_0_changes"></a>@endhtmlonly
@par
<B>Version 0.100.0</B> - <I>November 30 2012</I> (DWA internal release)
- Greatly improved the performance of the level set to fog volume
  @vdblink::tools::sdfToFogVolume() converter@endlink.
- Improved the performance of the
  @vdblink::tools::Filter::median() median filter@endlink
  and of level set @vdblink::tools::csgUnion() CSG@endlink operations.
- Reintroduced Tree::pruneLevelSet(), a specialized Tree::pruneInactive()
  for level-set grids.
- Added utilities to the @c houdini_utils library to facilitate the
  collection of a chain of adjacent nodes of a particular type
  so that they can be cooked in a single step.  (For example,
  adjacent @c xform SOPs could be collapsed by composing their
  transformation matrices into a single matrix.)
- Added pruning and flood-filling options to the Convert SOP.
- Reimplemented the Filter SOP, omitting level-set-specific filters
  and adding node chaining (to reduce memory usage when applying
  several filters in sequence).
- Added a toggle to the Read SOP to read grid metadata and
  transforms only.
- Changed the attribute transfer scheme on the From Mesh and
  From Particles SOPs to allow for custom grid names and
  vector type metadata.


@htmlonly <a name="v0_99_0_changes"></a>@endhtmlonly
@par
<B>Version 0.99.0</B> - <I>November 21 2012</I>
- Added @vdblink::Grid Grid@endlink methods that return non-<TT>const</TT>
  tree and transform references without triggering deep copies,
  as well as @c const methods that return @c const shared pointers.
- Added @c Grid methods to @vdblink::Grid::addStatsMetadata populate@endlink
  a grid&rsquo;s metadata with statistics like the active voxel count, and to
  @vdblink::Grid::getStatsMetadata retrieve@endlink that metadata.
  By default, statistics are now computed and added to grids
  whenever they are written to <TT>.vdb</TT> files.
- Added @vdblink::io::File::readGridMetadata io::File::readGridMetadata@endlink
  and @vdblink::io::File::readAllGridMetadata
  io::File::readAllGridMetadata@endlink methods to read just the
  grid metadata and transforms from a <TT>.vdb</TT> file.
- Fixed numerical precision issues in the
  @vdblink::tools::csgUnion csgUnion@endlink,
  @vdblink::tools::csgIntersection csgIntersection@endlink
  and @vdblink::tools::csgDifference csgDifference@endlink
  tools, and added toggles to optionally disable postprocess pruning.
- Fixed an issue in @c vdb_view with the ordering of GL vertex buffer calls.
  <I>[Contributed by Bill Katz]</I>
- Fixed an intermittent crash in the
  @vdblink::tools::ParticlesToLevelSet ParticlesToLevelSet@endlink tool,
  as well as a race condition that could cause data corruption.
- The @c ParticlesToLevelSet tool and From Particles SOP can now transfer
  arbitrary point attribute values from the input particles to output voxels.
- Fixed a bug in the Convert SOP whereby the names of primitives
  were lost during conversion, and another bug that resulted in
  arithmetic errors when converting empty grids.
- Fixed a bug in the Combine SOP that caused the Operation selection
  to be lost.


@htmlonly <a name="v0_98_0_changes"></a>@endhtmlonly
@par
<B>Version 0.98.0</B> - <I>November 16 2012</I>
- @vdblink::tree::Tree Tree@endlink and
  @vdblink::math::Transform Transform@endlink objects (and
  @vdblink::Grid Grid@endlink objects in the context of Houdini SOPs)
  are now passed and accessed primarily by reference rather than by
  shared pointer.
  <I>[Contributed by SESI]</I>
- Reimplemented @vdblink::math::CoordBBox CoordBBox@endlink to address several
  off-by-one bugs related to bounding box dimensions.
- Fixed an off-by-one bug in @vdblink::Grid::evalActiveVoxelBoundingBox()
  evalActiveVoxelBoundingBox@endlink.
- Introduced the @vdblink::tree::LeafManager LeafManager@endlink class,
  which will eventually replace the @c LeafArray class.  @c LeafManager supports
  dynamic buffers stored as a structure of arrays (SOA), unlike @c LeafArray,
  which supports only static buffers stored as an array of structures (AOS).
- Improved the performance of the
  @vdblink::tools::LevelSetFilter LevelSetFilter@endlink and
  @vdblink::tools::LevelSetTracker LevelSetTracker@endlink tools by rewriting
  them to use the new @vdblink::tree::LeafManager LeafManager@endlink class.
- Added @vdblink::tree::Tree::setValueOnly() Tree::setValueOnly@endlink and
  @vdblink::tree::ValueAccessor::setValueOnly()
  ValueAccessor::setValueOnly@endlink methods, which change the value of
  a voxel without changing its active state, and
  @vdblink::tree::Tree::probeLeaf() Tree::probeLeaf@endlink and
  @vdblink::tree::ValueAccessor::probeLeaf() ValueAccessor::probeLeaf@endlink
  methods that return the leaf node that contains a given voxel (unless
  the voxel is represented by a tile).
- Added a @vdblink::tools::LevelSetAdvection LevelSetAdvection@endlink tool
  that propagates and tracks narrow-band level sets.
- Introduced a new @vdblink::tools::GridSampler GridSampler@endlink class
  that supports world-space (or index-space) sampling of grid values.
- Changed the interpretation of the
  @vdblink::math::NonlinearFrustumMap NonlinearFrustumMap@endlink&rsquo;s
  @em taper parameter to be the ratio of the near and far plane depths.
- Added a @c ParmFactory::setChoiceList() overload that accepts
  (@em token, @em label) string pairs, and a @c setDefault() overload that
  accepts an STL string.
- Fixed a crash in the Combine SOP in Copy B mode.
- Split the Level Set Filter SOP into three separate SOPs,
  Level Set Smooth, Level Set Reshape and Level Set Renormalize.
  When two or more of these nodes are connected in sequence, they interact
  to reduce memory usage: the last node in the sequence performs
  all of the operations in one step.
- The Advect Points SOP can now output polyline streamlines
  that trace the paths of the points.
- Added an option to the Analysis SOP to specify names for output grids.
- Added camera-derived frustum transform support to the Create SOP.


@htmlonly <a name="v0_97_0_changes"></a>@endhtmlonly
@par
<B>Version 0.97.0</B> - <I>October 18 2012</I>
- Added a narrow-band @vdblink::tools::LevelSetTracker level set
  interface tracking tool@endlink (up to fifth-order in space but currently
  only first-order in time, with higher temporal orders to be added soon).
- Added a @vdblink::tools::LevelSetFilter level set filter tool@endlink
  to perform unrestricted surface smoothing (e.g., Laplacian flow),
  filtering (e.g., mean value) and morphological operations (e.g.,
  morphological opening).
- Added adaptivity to the @vdblink::tools::VolumeToMesh
  level set meshing tool@endlink for faster mesh extraction with fewer
  polygons, without postprocessing.
- Added a @vdblink::tree::ValueAccessor::touchLeaf()
  ValueAccessor::touchLeaf@endlink method that creates (if necessary)
  and returns the leaf node containing a given voxel.  It can be used
  to preallocate leaf nodes over which to run parallel algorithms.
- Fixed a bug in @vdblink::Grid::merge() Grid::merge@endlink whereby
  active tiles were sometimes lost.
- Added @vdblink::tree::LeafManager LeafManager@endlink, which is similar
  to @c LeafArray but supports a dynamic buffer count and allocates buffers
  more efficiently.  Useful for temporal integration (e.g., for level set
  propagation and interface tracking), @c LeafManager is meant to replace
  @c LeafArray, which will be deprecated in the next release.
- Added a @vdblink::tree::LeafNode::fill() LeafNode::fill@endlink method
  to efficiently populate leaf nodes with constant values.
- Added a @vdblink::tree::Tree::visitActiveBBox() Tree::visitActiveBBox@endlink
  method that applies a functor to the bounding boxes of all active tiles
  and leaf nodes and that can be used to improve the performance of
  ray intersection tests, rendering of bounding boxes, etc.
- Added a @vdblink::tree::Tree::voxelizeActiveTiles()
  Tree::voxelizeActiveTiles@endlink method to densify active tiles.
  While convenient and fast, this can produce large dense grids, so use
  it with caution.
- Repackaged @c Tree::pruneLevelSet() as a Tree::pruneOp()-compatible
  functor.  Tree::LevelSetPrune is a specialized Tree::pruneInactive
  for level-set grids and is used in interface tracking.
- Added a GridBase::pruneGrid() method.
- Added a @vdblink::Grid::hasUniformVoxels() Grid:hasUniformVoxels@endlink
  method.
- Renamed @c tools::dilate to
  @vdblink::tools::dilateVoxels() dilateVoxels@endlink and improved its
  performance.  The new name reflects the fact that the current
  implementation ignores active tiles.
- Added a @vdblink::tools::resampleToMatch() tools::resampleToMatch@endlink
  function that resamples an input grid into an output grid with a
  different transform such that, after resampling, the input and output grids
  coincide, but the output grid&rsquo;s transform is preserved.
- Significantly improved the performance of depth-bounded value
  iterators (@vdblink::tree::Tree::ValueOnIter ValueOnIter@endlink,
  @vdblink::tree::Tree::ValueAllIter ValueAllIter@endlink, etc.)
  when the depth bound excludes leaf nodes.
- Exposed the value buffers inside leaf nodes with
  @vdblink::tree::LeafNode::buffer() LeafNode::buffer@endlink.
  This allows for very fast access (const and non-const) to voxel
  values using linear array offsets instead of @ijk coordinates.
- In openvdb_houdini/UT_VDBTools.h, added operators for use with
  @c processTypedGrid that resample grids in several different ways.
- Added a policy mechanism to @c houdini_utils::OpFactory that allows for
  customization of operator names, icons, and Help URLs.
- Renamed many of the Houdini SOPs to make the names more consistent.
- Added an Advect Points SOP.
- Added a Level Set Filter SOP that allows for unrestricted surface
  deformations, unlike the older Filter SOP, which restricts surface
  motion to the initial narrow band.
- Added staggered vector sampling to the Sample Points SOP.
- Added a minimum radius threshold to the particle voxelization tool
  and SOP.
- Merged the Composite and CSG SOPs into a single Combine SOP.
- Added a tool and a SOP to efficiently generate narrow-band level set
  representations of spheres.
- In the Visualize SOP, improved the performance of tree topology
  generation, which is now enabled by default.


@htmlonly <a name="v0_96_0_changes"></a>@endhtmlonly
@par
<B>Version 0.96.0</B> - <I>September 24 2012</I>
- Fixed a memory corruption bug in the mesh voxelizer tool.
- Temporarily removed the optional clipping feature from the level set mesher.
- Added "Staggered Vector Field" to the list of grid classes in the Create SOP.


@htmlonly <a name="v0_95_0_changes"></a>@endhtmlonly
@par
<B>Version 0.95.0</B> - <I>September 20 2012</I>
- Added a quad @vdblink::tools::VolumeToMesh meshing@endlink tool for
  higher-quality level set meshing and updated the Visualizer SOP
  to use it.
- Fixed a precision error in the @vdblink::tools::meshToVolume
  mesh voxelizer@endlink and improved the quality of inside/outside
  voxel classification.  Output grids are now also
  @vdblink::Grid::setGridClass() classified@endlink as either level sets
  or fog volumes.
- Modified the @vdblink::tools::GridResampler GridResampler@endlink
  to use the signed flood fill optimization only on grids that are
  tagged as level sets.
- Added a @vdblink::math::Quat quaternion@endlink class to the
  math library and a method to return the
  @vdblink::math::Mat3::trace trace@endlink of a @c Mat3.
- Fixed a bug in the
  @vdblink::tree::ValueAccessor::ValueAccessor(const ValueAccessor&)
  ValueAccessor@endlink copy constructor that caused the copy to reference
  the original.
- Fixed a bug in @vdblink::tree::RootNode::setActiveState()
  RootNode::setActiveState@endlink that caused a crash
  when marking a (virtual) background voxel as inactive.
- Added a @c Tree::pruneLevelSet method that is similar to but faster than
  Tree::pruneInactive() for level set grids.
- Added fast leaf node voxel access
  @vdblink::tree::LeafNode::getValue(Index) const methods@endlink
  that index by linear offset (as returned by
  @vdblink::tree::LeafNode::ValueOnIter::pos() ValueIter::pos@endlink)
  instead of by @ijk coordinates.
- Added a @vdblink::tree::Tree::touchLeaf() Tree::touchLeaf@endlink
  method that can be used to preallocate a static tree topology over which
  to safely perform multithreaded processing.
- Added a grain size argument to @c LeafArray for finer control of parallelism.
- Modified the Makefile to make it easier to omit the <TT>doc</TT>,
  @c vdb_test and @c vdb_view targets.
- Added utility functions (in <TT>houdini/UT_VDBUtils.h</TT>) to convert
  between Houdini and OpenVDB matrix and vector types.
  <I>[Contributed by SESI]</I>
- Added accessors to @c GEO_PrimVDB that make it easier to directly access
  voxel data and that are used by the HScript volume expression functions
  in Houdini 12.5.  <I>[Contributed by SESI]</I>
- As of Houdini 12.1.77, the native transform SOP operates on OpenVDB
  primitives.  <I>[Contributed by SESI]</I>
- Added a Convert SOP that converts OpenVDB grids to Houdini volumes
  and vice-versa.


@htmlonly <a name="v0_94_1_changes"></a>@endhtmlonly
@par
<B>Version 0.94.1</B> - <I>September 7 2012</I>
- Fixed bugs in @vdblink::tree::RootNode RootNode@endlink and
  @vdblink::tree::InternalNode InternalNode@endlink @c setValue*() and
  @c fill() methods that could cause neighboring voxels to become inactive.
- Fixed a bug in
  @vdblink::tree::Tree::hasSameTopology() Tree::hasSameTopology@endlink
  that caused false positives when only active states and not values differed.
- Added a @vdblink::tree::Tree::hasActiveTiles() Tree::hasActiveTiles@endlink
  method.
- For better cross-platform consistency, substituted bitwise AND operations
  for right shifts in the @vdblink::tree::ValueAccessor ValueAccessor@endlink
  hash key computation.
- @c vdb_view no longer aborts when asked to surface a vector-valued
  grid&mdash;but it still doesn&rsquo;t render the surface.
- Made various changes for Visual C++ compatibility.
  <I>[Contributed by SESI]</I>
- Added an option to the MeshVoxelizer SOP to convert both open and
  closed surfaces to unsigned distance fields.
- The Filter SOP now allows multiple filters to be applied in
  user-specified order.


@htmlonly <a name="v0_94_0_changes"></a>@endhtmlonly
@par
<B>Version 0.94.0</B> - <I>August 30 2012</I>
- Added a @vdblink::Grid::topologyUnion() method@endlink to union
  just the active states of voxels from one grid with those of
  another grid of a possibly different type.
- Fixed an incorrect scale factor in the Laplacian diffusion
  @vdblink::tools::Filter::laplacian() filter@endlink.
- Fixed a bug in @vdblink::tree::Tree::merge() Tree::merge@endlink
  that could leave a tree with invalid value accessors.
- Added @vdblink::tree::TreeValueIteratorBase::setActiveState()
  TreeValueIteratorBase::setActiveState@endlink and deprecated
  @c setValueOn.
- Removed @c tools/FastSweeping.h.  It will be replaced with a much more
  efficient implementation in the near future.
- ZLIB compression of <TT>.vdb</TT> files is now optional,
  but enabled by default.  <I>[Contributed by SESI]</I>
- Made various changes for Clang and Visual C++ compatibility.
  <I>[Contributed by SESI]</I>
- The MeshVoxelizer SOP can now transfer arbitrary point and primitive
  attribute values from the input mesh to output voxels.


@htmlonly <a name="v0_93_0_changes"></a>@endhtmlonly
@par
<B>Version 0.93.0</B> - <I>August 24 2012</I>
- Renamed symbols in math/Operators.h to avoid ambiguities that
  GCC&nbsp;4.4 reports as errors.
- Simplified the API for the stencil version of the
  closest-point transform @vdblink::math::CPT operator@endlink.
- Added logic to
  @vdblink::io::Archive::readGrid() io::Archive::readGrid@endlink
  to set the grid name metadata from the descriptor if the metadata
  doesn&rsquo;t already exist.
- Added guards to prevent nesting of @c openvdb_houdini::Interrupter::start()
  and @c end() calls.


@htmlonly <a name="v0_92_0_changes"></a>@endhtmlonly
@par
<B>Version 0.92.0</B> - <I>August 23 2012</I>
- Added a Laplacian diffusion
  @vdblink::tools::Filter::laplacian() filter@endlink.
- Fixed a bug in the initialization of the sparse contour tracer
  that caused mesh-to-volume conversion to fail in certain cases.
- Fixed a bug in the curvature stencil that caused mean curvature
  filtering to produce wrong results.
- Increased the speed of the
  @vdblink::tools::GridTransformer GridTransformer@endlink
  by as much as 20% for fog volumes.
- Added optional pruning to the Resample SOP.
- Modified the PointSample SOP to allow it to work with ungrouped,
  anonymous grids.
- Fixed a crash in the LevelSetNoise SOP.


@htmlonly <a name="v0_91_0_changes"></a>@endhtmlonly
@par
<B>Version 0.91.0</B> - <I>August 16 2012</I>
- @vdblink::tools::GridTransformer tools::GridTransformer@endlink
  and @vdblink::tools::GridResampler tools::GridResampler@endlink
  now correctly (but not yet efficiently) process tiles in sparse grids.
- Added an optional @c CopyPolicy argument
  to @vdblink::GridBase::copyGrid() GridBase::copyGrid@endlink
  and to @vdblink::Grid::copy() Grid::copy@endlink that specifies
  whether and how the grid&rsquo;s tree should be copied.
- Added a @vdblink::GridBase::newTree() GridBase::newTree@endlink
  method that replaces a grid&rsquo;s tree with a new, empty tree of the
  correct type.
- Fixed a crash in
  @vdblink::tree::Tree::setValueOff(const Coord& xyz, const ValueType& value)
  Tree::setValueOff@endlink when the new value was equal to the
  background value.
- Fixed bugs in Tree::prune() that could result in output tiles with
  incorrect active states.
- Added @c librt to the link dependencies to address build failures
  on Ubuntu systems.
- Made various small changes to the Makefile and the source code
  that should help with Mac OS&nbsp;X compatibility.
- The Composite and Resample SOPs now correctly copy the input grid&rsquo;s
  metadata to the output grid.


@htmlonly <a name="v0_90_1_changes"></a>@endhtmlonly
@par
<B>Version 0.90.1</B> - <I>August 7 2012</I>
- Fixed a bug in the
  @vdblink::math::BBox::getCenter() BBox::getCenter()@endlink method.
- Added missing header files to various files.
- @vdblink::io::File::NameIterator::gridName()
  io::File::NameIterator::gridName()@endlink now returns a unique name
  of the form <TT>"name[1]"</TT>, <TT>"name[2]"</TT>, etc. if a file
  contains multiple grids with the same name.
- Fixed a bug in the Writer SOP that caused grid names to be discarded.
- The Resample SOP now correctly sets the background value of the
  output grid.


@htmlonly <a name="v0_90_0_changes"></a>@endhtmlonly
@par
<B>Version 0.90.0</B> - <I>August 3 2012</I> (initial public release)
- Added a basic GL viewer for OpenVDB files.
- Greatly improved the performance of two commonly-used @c Tree methods,
  @vdblink::tree::Tree::evalActiveVoxelBoundingBox()
  evalActiveVoxelBoundingBox()@endlink
  and @vdblink::tree::Tree::memUsage() memUsage()@endlink.
- Eliminated the @c GridMap class.  File I/O now uses STL containers
  of grid pointers instead.
- Refactored stencil-based tools (Gradient, Laplacian, etc.) and rewrote
  some of them for generality and better performance.  Most now behave
  correctly for grids with nonlinear index-to-world transforms.
- Added a @link FiniteDifference.h library@endlink of index-space finite
  difference operators.
- Added a Hermite grid type that compactly
  stores each voxel&rsquo;s upwind normals and can be used to convert volumes
  to and from polygonal meshes.
- Added a @link PointScatter.h tool@endlink (and a Houdini SOP)
  to scatter points randomly throughout a volume.

*/<|MERGE_RESOLUTION|>--- conflicted
+++ resolved
@@ -82,14 +82,11 @@
   @vdblink::points::AttributeArray AttributeArray@endlink was not being applied
   on attribute creation if the default attribute value was not the default
   value for that value type.
-<<<<<<< HEAD
-- Fixed a bug where a Houdini SOP's verb would not be correctly associated
-  with the corresponding node if the node's internal name was changed.
-=======
 - Fixed a compiler error when using C++17 by changing std::unexpected() to
   std::terminate().
   <I>[Contributed&nbsp;by&nbsp;Mark&nbsp;Sisson]</I>
->>>>>>> 46d03905
+- Fixed a bug where a Houdini SOP's verb would not be correctly associated
+  with the corresponding node if the node's internal name was changed.
 
 @par
 API changes:
