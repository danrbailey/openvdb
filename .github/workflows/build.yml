
name: Build

on:
  push:
    branches:
      - '*'
    paths-ignore:
      - 'CHANGES'
      - 'openvdb/doc/**'
      - 'openvdb_maya/**'
      - '**/*.md'
  pull_request:
    branches:
      - '*'
    paths-ignore:
      - 'CHANGES'
      - 'openvdb/doc/**'
      - 'openvdb_maya/**'
      - '**/*.md'
  schedule:
    # run this workflow every day at 7am UTC
    - cron:  '0 7 * * *'

jobs:
  testvfx2021:
    runs-on: ubuntu-16.04
    container:
      image: aswf/ci-openvdb:2021
    steps:
    - uses: actions/checkout@v1
    - name: build
      run: ./ci/build.sh clang++ Release 7 ON None -DOPENVDB_CXX_STRICT=ON
    - name: test
      run: ./ci/test.sh
    - name: test_install
      run: ./ci/test_install.sh

  testabi7:
    runs-on: ubuntu-16.04
    container:
      image: aswf/ci-openvdb:2020
    steps:
    - uses: actions/checkout@v1
    - name: build
      run: ./ci/build.sh clang++ Release 7 ON None -DOPENVDB_CXX_STRICT=ON
    - name: test
      run: ./ci/test.sh
    - name: test_install
      run: ./ci/test_install.sh

  testabi6:
    runs-on: ubuntu-16.04
    container:
      image: aswf/ci-openvdb:2019
    steps:
    - uses: actions/checkout@v1
    - name: build
      run: ./ci/build.sh clang++ Release 6 ON None -DOPENVDB_CXX_STRICT=ON
    - name: test
      run: ./ci/test.sh
    - name: test_install
      run: ./ci/test_install.sh

  testabi5:
    runs-on: ubuntu-16.04
    container:
      image: aswf/ci-openvdb:2018
    steps:
    - uses: actions/checkout@v1
    - name: install_cmake
      run: ./ci/install_cmake.sh 3.12.0
    - name: build
      run: ./ci/build.sh clang++ Release 5 ON None -DOPENVDB_CXX_STRICT=ON
    - name: test
      run: ./ci/test.sh
    - name: test_install
      run: ./ci/test_install.sh

  testhou180:
    runs-on: ubuntu-16.04
    container:
      image: aswf/ci-base:2019
    steps:
    - uses: actions/checkout@v1
    - name: fetch_houdini
      uses: actions/cache@v2
      with:
        path: hou
        key: vdb1-houdini18_0-${{ hashFiles('hou/hou.tar.gz') }}
        restore-keys: vdb1-houdini18_0-
    - name: validate_houdini
      if: github.repository_owner == 'AcademySoftwareFoundation'
      run: test -f "hou/hou.tar.gz"
    - name: houdini
      run: ./ci/install_houdini.sh
    - name: build
      run: ./ci/build_houdini.sh clang++ Release ON
    - name: test
      run: ./ci/test.sh

  testhou175:
    runs-on: ubuntu-16.04
    container:
      image: aswf/ci-base:2018
    steps:
    - uses: actions/checkout@v1
    - name: fetch_houdini
      uses: actions/cache@v2
      with:
        path: hou
        key: vdb1-houdini17_5-${{ hashFiles('hou/hou.tar.gz') }}
        restore-keys: vdb1-houdini17_5-
    - name: validate_houdini
      if: github.repository_owner == 'AcademySoftwareFoundation'
      run: test -f "hou/hou.tar.gz"
    - name: houdini
      run: ./ci/install_houdini.sh
    - name: install_cmake
      run: ./ci/install_cmake.sh 3.12.0
    - name: build
      run: ./ci/build_houdini.sh clang++ Release ON
    - name: test
      run: ./ci/test.sh

  testabi7lite:
    runs-on: ubuntu-16.04
    container:
      image: aswf/ci-openvdb:2020
    steps:
    - uses: actions/checkout@v1
    - name: build
<<<<<<< HEAD
      run: ./ci/build.sh clang++ Release 7 OFF None -DOPENVDB_CXX_STRICT=ON -DUSE_HALF=OFF
=======
      run: ./ci/build.sh clang++ Release 7 OFF None -DOPENVDB_CXX_STRICT=ON -DUSE_ZLIB=OFF
>>>>>>> 80df0d0a
    - name: test
      run: ./ci/test.sh

  testhou180gcc:
    runs-on: ubuntu-16.04
    container:
      image: aswf/ci-base:2019
    steps:
    - uses: actions/checkout@v1
    - name: fetch_houdini
      uses: actions/cache@v2
      with:
        path: hou
        key: vdb1-houdini18_0-${{ hashFiles('hou/hou.tar.gz') }}
        restore-keys: vdb1-houdini18_0-
    - name: validate_houdini
      if: github.repository_owner == 'AcademySoftwareFoundation'
      run: test -f "hou/hou.tar.gz"
    - name: houdini
      run: ./ci/install_houdini.sh
    - name: build
      run: ./ci/build_houdini.sh g++ Release OFF
    - name: test
      run: ./ci/test.sh

  testhou180debug:
    runs-on: ubuntu-16.04
    container:
      image: aswf/ci-base:2019
    steps:
    - uses: actions/checkout@v1
    - name: fetch_houdini
      uses: actions/cache@v2
      with:
        path: hou
        key: vdb1-houdini18_0-${{ hashFiles('hou/hou.tar.gz') }}
        restore-keys: vdb1-houdini18_0-
    - name: validate_houdini
      if: github.repository_owner == 'AcademySoftwareFoundation'
      run: test -f "hou/hou.tar.gz"
    - name: houdini
      run: ./ci/install_houdini.sh
    - name: build
      run: ./ci/build_houdini.sh clang++ Debug OFF
    - name: test
      run: ./ci/test.sh

  testvfx2021gcc:
    runs-on: ubuntu-16.04
    container:
      image: aswf/ci-openvdb:2021
    steps:
    - uses: actions/checkout@v1
    - name: build
      run: ./ci/build.sh g++ Release 7 ON None -DOPENVDB_CXX_STRICT=ON
    - name: test
      run: ./ci/test.sh
    - name: test_install
      run: ./ci/test_install.sh

  testabi7gcc:
    runs-on: ubuntu-16.04
    container:
      image: aswf/ci-openvdb:2020
    steps:
    - uses: actions/checkout@v1
    - name: build
      run: ./ci/build.sh g++ Release 7 ON None -DOPENVDB_CXX_STRICT=ON

  testabi7debug:
    runs-on: ubuntu-16.04
    container:
      image: aswf/ci-openvdb:2020
    steps:
    - uses: actions/checkout@v1
    - name: build
      run: ./ci/build.sh clang++ DebugNoInfo 7 ON None -DOPENVDB_CXX_STRICT=ON

  testabi7sse:
    runs-on: ubuntu-16.04
    container:
      image: aswf/ci-openvdb:2020
    steps:
    - uses: actions/checkout@v1
    - name: build
      run: ./ci/build.sh clang++ Release 7 ON SSE42 -DOPENVDB_CXX_STRICT=ON
    - name: test
      run: ./ci/test.sh

  testwindows2019md:
    runs-on: windows-2019
    env:
      VCPKG_DEFAULT_TRIPLET: x64-windows
    steps:
    - uses: actions/checkout@v2
    - name: path
      run: |
        # note: system path must be modified in a previous step to it's use
        echo "::add-path::%VCPKG_INSTALLATION_ROOT%\installed\x64-windows\bin"
        echo "::add-path::${{github.workspace}}\build\openvdb\openvdb\Release"
    - name: install
      shell: bash
      run: ./ci/install_windows.sh
    - name: build
      shell: bash
      run: ./ci/build_windows.sh "${VCPKG_INSTALLATION_ROOT}"
    - name: test
      shell: bash
      run: ./ci/test.sh

  testwindows2019mt:
    runs-on: windows-2019
    env:
      VCPKG_DEFAULT_TRIPLET: x64-windows-static
    steps:
    - uses: actions/checkout@v2
    - name: path
      run: |
        # note: system path must be modified in a previous step to it's use
        echo "::add-path::%VCPKG_INSTALLATION_ROOT%\installed\x64-windows-static\bin"
        echo "::add-path::${{github.workspace}}\build\openvdb\openvdb\Release"
    - name: install
      shell: bash
      run: ./ci/install_windows.sh
    - name: build
      shell: bash
      run: |
        # static build of blosc from vcpkg does not build internal sources.
        # USE_STATIC_DEPENDENCIES is required for IlmBase/OpenEXR defines and
        # Boost as both shared and static libs are installed.
        ./ci/build_windows.sh "${VCPKG_INSTALLATION_ROOT}" \
          -DUSE_STATIC_DEPENDENCIES=ON \
          -DBLOSC_USE_EXTERNAL_SOURCES=ON \
          -DCMAKE_MSVC_RUNTIME_LIBRARY=MultiThreaded
    - name: test
      shell: bash
      run: ./ci/test.sh

  testmacos1015:
    runs-on: macos-10.15
    steps:
    - uses: actions/checkout@v2
    - name: install
      shell: bash
      run: ./ci/install_macos.sh
    - name: install
      shell: bash
      run: ./ci/install_blosc.sh 1.5.0
    - name: build
      shell: bash
      # brew boost-python installs a "Keg-only" version of python which is
      # not insatlled to PATH. Until this becomes the default, we must
      # manually provide the location of the require python installation
      # See https://formulae.brew.sh/formula/python@3.8
      # Also need to disable compiler warnings for ABI 6 and above due to
      # the version of clang installed
      run: ./ci/build.sh clang++ Release 7 ON SSE42 -DPython_ROOT_DIR=/usr/local/opt/python@3.8 -DOPENVDB_CXX_STRICT=OFF
    - name: test
      shell: bash
      run: ./ci/test.sh<|MERGE_RESOLUTION|>--- conflicted
+++ resolved
@@ -130,11 +130,7 @@
     steps:
     - uses: actions/checkout@v1
     - name: build
-<<<<<<< HEAD
-      run: ./ci/build.sh clang++ Release 7 OFF None -DOPENVDB_CXX_STRICT=ON -DUSE_HALF=OFF
-=======
-      run: ./ci/build.sh clang++ Release 7 OFF None -DOPENVDB_CXX_STRICT=ON -DUSE_ZLIB=OFF
->>>>>>> 80df0d0a
+      run: ./ci/build.sh clang++ Release 7 OFF None -DOPENVDB_CXX_STRICT=ON -DUSE_ZLIB=OFF -DUSE_HALF=OFF
     - name: test
       run: ./ci/test.sh
 
